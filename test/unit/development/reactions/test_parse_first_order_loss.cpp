--- conflicted
+++ resolved
@@ -71,13 +71,7 @@
     EXPECT_FALSE(parsed);
     EXPECT_EQ(parsed.errors.size(), 2);
 
-<<<<<<< HEAD
-    std::multiset<ConfigParseStatus> expected = { 
-      ConfigParseStatus::RequiredKeyNotFound,
-      ConfigParseStatus::InvalidKey };
-=======
     std::multiset<ConfigParseStatus> expected = { ConfigParseStatus::RequiredKeyNotFound, ConfigParseStatus::InvalidKey };
->>>>>>> 6fe3f6be
     std::multiset<ConfigParseStatus> actual;
     for (const auto& [status, message] : parsed.errors)
     {
@@ -152,16 +146,9 @@
   Errors errors = parser.Validate(reaction_node, existing_species, existing_phases);
   EXPECT_EQ(errors.size(), 3);
 
-<<<<<<< HEAD
-  std::multiset<ConfigParseStatus> expected = { 
-    ConfigParseStatus::TooManyReactionComponents,
-    ConfigParseStatus::ReactionRequiresUnknownSpecies,
-    ConfigParseStatus::UnknownPhase };
-=======
   std::multiset<ConfigParseStatus> expected = { ConfigParseStatus::TooManyReactionComponents,
                                                 ConfigParseStatus::ReactionRequiresUnknownSpecies,
                                                 ConfigParseStatus::UnknownPhase };
->>>>>>> 6fe3f6be
   std::multiset<ConfigParseStatus> actual;
   for (const auto& [status, message] : errors)
   {
