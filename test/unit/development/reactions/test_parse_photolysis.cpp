#include <mechanism_configuration/development/parser.hpp>
#include <mechanism_configuration/development/reaction_parsers.hpp>

#include <gtest/gtest.h>
#include <set>

#include <set>

using namespace mechanism_configuration;

TEST(ParserBase, CanParseValidPhotolysisReaction)
{
  development::Parser parser;
  std::vector<std::string> extensions = { ".json", ".yaml" };
  for (auto& extension : extensions)
  {
    auto parsed = parser.Parse(std::string("development_unit_configs/reactions/photolysis/valid") + extension);
    EXPECT_TRUE(parsed);
    development::types::Mechanism mechanism = *parsed;

    EXPECT_EQ(mechanism.reactions.photolysis.size(), 2);

    EXPECT_EQ(mechanism.reactions.photolysis[0].gas_phase, "gas");
    EXPECT_EQ(mechanism.reactions.photolysis[0].name, "my photolysis");
    EXPECT_EQ(mechanism.reactions.photolysis[0].scaling_factor, 12.3);
    EXPECT_EQ(mechanism.reactions.photolysis[0].reactants.size(), 1);
    EXPECT_EQ(mechanism.reactions.photolysis[0].reactants[0].name, "B");
    EXPECT_EQ(mechanism.reactions.photolysis[0].reactants[0].coefficient, 1);
    EXPECT_EQ(mechanism.reactions.photolysis[0].products.size(), 1);
    EXPECT_EQ(mechanism.reactions.photolysis[0].products[0].name, "C");
    EXPECT_EQ(mechanism.reactions.photolysis[0].products[0].coefficient, 1);
    EXPECT_EQ(mechanism.reactions.photolysis[0].unknown_properties.size(), 1);
    EXPECT_EQ(mechanism.reactions.photolysis[0].unknown_properties["__comment"], "hi");

    EXPECT_EQ(mechanism.reactions.photolysis[1].gas_phase, "gas");
    EXPECT_EQ(mechanism.reactions.photolysis[1].scaling_factor, 1);
    EXPECT_EQ(mechanism.reactions.photolysis[1].reactants.size(), 1);
    EXPECT_EQ(mechanism.reactions.photolysis[1].reactants[0].name, "B");
    EXPECT_EQ(mechanism.reactions.photolysis[1].reactants[0].coefficient, 1.2);
    EXPECT_EQ(mechanism.reactions.photolysis[1].products.size(), 1);
    EXPECT_EQ(mechanism.reactions.photolysis[1].products[0].name, "C");
    EXPECT_EQ(mechanism.reactions.photolysis[1].products[0].coefficient, 0.2);
  }
}

TEST(ParserBase, PhotolysisDetectsUnknownSpecies)
{
  development::Parser parser;
  std::vector<std::string> extensions = { ".json", ".yaml" };
  for (auto& extension : extensions)
  {
    std::string file = std::string("development_unit_configs/reactions/photolysis/unknown_species") + extension;
    auto parsed = parser.Parse(file);
    EXPECT_FALSE(parsed);
    EXPECT_EQ(parsed.errors.size(), 1);

    std::multiset<ConfigParseStatus> expected = { ConfigParseStatus::ReactionRequiresUnknownSpecies };
    std::multiset<ConfigParseStatus> actual;
    for (const auto& [status, message] : parsed.errors)
    {
      actual.insert(status);
      std::cout << message << " " << configParseStatusToString(status) << std::endl;
    }
    EXPECT_EQ(actual, expected);
  }
}

TEST(ParserBase, PhotolysisDetectsBadReactionComponent)
{
  development::Parser parser;
  std::vector<std::string> extensions = { ".json", ".yaml" };
  for (auto& extension : extensions)
  {
    std::string file = std::string("development_unit_configs/reactions/photolysis/bad_reaction_component") + extension;
    auto parsed = parser.Parse(file);
    EXPECT_FALSE(parsed);
    EXPECT_EQ(parsed.errors.size(), 1);

    std::multiset<ConfigParseStatus> expected = { ConfigParseStatus::InvalidKey };
    std::multiset<ConfigParseStatus> actual;
    for (const auto& [status, message] : parsed.errors)
    {
      actual.insert(status);
      std::cout << message << " " << configParseStatusToString(status) << std::endl;
    }
    EXPECT_EQ(actual, expected);
  }
}

TEST(ParserBase, PhotolysisDetectsUnknownPhase)
{
  development::Parser parser;
  std::vector<std::string> extensions = { ".json", ".yaml" };
  for (auto& extension : extensions)
  {
    std::string file = std::string("development_unit_configs/reactions/photolysis/missing_phase") + extension;
    auto parsed = parser.Parse(file);
    EXPECT_FALSE(parsed);
    EXPECT_EQ(parsed.errors.size(), 1);

    std::multiset<ConfigParseStatus> expected = { ConfigParseStatus::UnknownPhase };
    std::multiset<ConfigParseStatus> actual;
    for (const auto& [status, message] : parsed.errors)
    {
      actual.insert(status);
      std::cout << message << " " << configParseStatusToString(status) << std::endl;
    }
    EXPECT_EQ(actual, expected);
  }
}

TEST(ParserBase, PhotolysisDoesNotAcceptMoreThanOneReactant)
{
  development::Parser parser;
  std::vector<std::string> extensions = { ".json", ".yaml" };
  for (auto& extension : extensions)
  {
    std::string file = std::string("development_unit_configs/reactions/photolysis/more_than_one_reactant") + extension;
    auto parsed = parser.Parse(file);
    EXPECT_FALSE(parsed);
    EXPECT_EQ(parsed.errors.size(), 1);

    std::multiset<ConfigParseStatus> expected = { ConfigParseStatus::TooManyReactionComponents };
    std::multiset<ConfigParseStatus> actual;
    for (const auto& [status, message] : parsed.errors)
    {
      actual.insert(status);
      std::cout << message << " " << configParseStatusToString(status) << std::endl;
    }
    EXPECT_EQ(actual, expected);
  }
}

TEST(ParserBase, PhotolysisInvalidNumberReactantUnknownSpeciesUnknownPhaseFailsValidation)
{
  using namespace development;

  std::vector<types::Species> existing_species = { types::Species{ .name = "foo" }, types::Species{ .name = "bar" } };
  std::vector<types::Phase> existing_phases = { types::Phase{ .name = "gas" } };

  YAML::Node reaction_node;
  reaction_node["type"] = "PHOTOLYSIS";
  reaction_node["products"] = YAML::Load("[{ name: foo }]");

  // Invalid number of reactions triggers validation error
  reaction_node["reactants"] = YAML::Load("[{ name: quiz }, { name: bar }]");

  // Unknown gas phase name triggers validation error
  reaction_node["gas phase"] = "what is first order loss phase";

  PhotolysisParser parser;
  Errors errors = parser.Validate(reaction_node, existing_species, existing_phases);
  EXPECT_EQ(errors.size(), 3);
<<<<<<< HEAD
  
  std::multiset<ConfigParseStatus> expected = { 
    ConfigParseStatus::TooManyReactionComponents,
    ConfigParseStatus::ReactionRequiresUnknownSpecies,
    ConfigParseStatus::UnknownPhase };
=======

  std::multiset<ConfigParseStatus> expected = { ConfigParseStatus::TooManyReactionComponents,
                                                ConfigParseStatus::ReactionRequiresUnknownSpecies,
                                                ConfigParseStatus::UnknownPhase };
>>>>>>> 6fe3f6be
  std::multiset<ConfigParseStatus> actual;
  for (const auto& [status, message] : errors)
  {
    actual.insert(status);
    std::cout << message << " " << configParseStatusToString(status) << std::endl;
  }
  EXPECT_EQ(actual, expected);
}<|MERGE_RESOLUTION|>--- conflicted
+++ resolved
@@ -151,18 +151,10 @@
   PhotolysisParser parser;
   Errors errors = parser.Validate(reaction_node, existing_species, existing_phases);
   EXPECT_EQ(errors.size(), 3);
-<<<<<<< HEAD
-  
-  std::multiset<ConfigParseStatus> expected = { 
-    ConfigParseStatus::TooManyReactionComponents,
-    ConfigParseStatus::ReactionRequiresUnknownSpecies,
-    ConfigParseStatus::UnknownPhase };
-=======
 
   std::multiset<ConfigParseStatus> expected = { ConfigParseStatus::TooManyReactionComponents,
                                                 ConfigParseStatus::ReactionRequiresUnknownSpecies,
                                                 ConfigParseStatus::UnknownPhase };
->>>>>>> 6fe3f6be
   std::multiset<ConfigParseStatus> actual;
   for (const auto& [status, message] : errors)
   {
