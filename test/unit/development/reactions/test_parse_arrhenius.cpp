#include <mechanism_configuration/development/parser.hpp>
#include <mechanism_configuration/development/reaction_parsers.hpp>

#include <gtest/gtest.h>
#include <set>

#include <set>

using namespace mechanism_configuration;

TEST(ParserBase, CanParseValidArrheniusReaction)
{
  development::Parser parser;
  std::vector<std::string> extensions = { ".json", ".yaml" };
  for (auto& extension : extensions)
  {
    auto parsed = parser.Parse(std::string("development_unit_configs/reactions/arrhenius/valid") + extension);
    EXPECT_TRUE(parsed);
    development::types::Mechanism mechanism = *parsed;

    EXPECT_EQ(mechanism.reactions.arrhenius.size(), 3);

    EXPECT_EQ(mechanism.reactions.arrhenius[0].name, "my arrhenius");
    EXPECT_EQ(mechanism.reactions.arrhenius[0].gas_phase, "gas");
    EXPECT_EQ(mechanism.reactions.arrhenius[0].A, 32.1);
    EXPECT_EQ(mechanism.reactions.arrhenius[0].B, -2.3);
    EXPECT_EQ(mechanism.reactions.arrhenius[0].C, 102.3);
    EXPECT_EQ(mechanism.reactions.arrhenius[0].D, 63.4);
    EXPECT_EQ(mechanism.reactions.arrhenius[0].E, -1.3);
    EXPECT_EQ(mechanism.reactions.arrhenius[0].reactants.size(), 1);
    EXPECT_EQ(mechanism.reactions.arrhenius[0].reactants[0].name, "A");
    EXPECT_EQ(mechanism.reactions.arrhenius[0].reactants[0].coefficient, 1);
    EXPECT_EQ(mechanism.reactions.arrhenius[0].products.size(), 2);
    EXPECT_EQ(mechanism.reactions.arrhenius[0].products[0].name, "B");
    EXPECT_EQ(mechanism.reactions.arrhenius[0].products[0].coefficient, 1.2);
    EXPECT_EQ(mechanism.reactions.arrhenius[0].products[1].name, "C");
    EXPECT_EQ(mechanism.reactions.arrhenius[0].products[1].coefficient, 0.3);
    EXPECT_EQ(mechanism.reactions.arrhenius[0].unknown_properties.size(), 1);
    EXPECT_EQ(mechanism.reactions.arrhenius[0].unknown_properties["__solver_param"], "0.1");

    EXPECT_EQ(mechanism.reactions.arrhenius[1].name, "my arrhenius2");
    EXPECT_EQ(mechanism.reactions.arrhenius[1].gas_phase, "gas");
    EXPECT_EQ(mechanism.reactions.arrhenius[1].A, 3.1);
    EXPECT_EQ(mechanism.reactions.arrhenius[1].B, -0.3);
    EXPECT_EQ(mechanism.reactions.arrhenius[1].C, 12.3);
    EXPECT_EQ(mechanism.reactions.arrhenius[1].D, 6.4);
    EXPECT_EQ(mechanism.reactions.arrhenius[1].E, -0.3);
    EXPECT_EQ(mechanism.reactions.arrhenius[1].reactants.size(), 2);
    EXPECT_EQ(mechanism.reactions.arrhenius[1].reactants[0].name, "A");
    EXPECT_EQ(mechanism.reactions.arrhenius[1].reactants[0].coefficient, 2);
    EXPECT_EQ(mechanism.reactions.arrhenius[1].reactants[1].name, "B");
    EXPECT_EQ(mechanism.reactions.arrhenius[1].reactants[1].coefficient, 0.1);
    EXPECT_EQ(mechanism.reactions.arrhenius[1].products.size(), 1);
    EXPECT_EQ(mechanism.reactions.arrhenius[1].products[0].name, "C");
    EXPECT_EQ(mechanism.reactions.arrhenius[1].products[0].coefficient, 0.5);
    EXPECT_EQ(mechanism.reactions.arrhenius[1].products[0].unknown_properties.size(), 1);
    EXPECT_EQ(mechanism.reactions.arrhenius[1].products[0].unknown_properties["__optional thing"], "hello");

    EXPECT_EQ(mechanism.reactions.arrhenius[2].name, "");
    EXPECT_EQ(mechanism.reactions.arrhenius[2].gas_phase, "gas");
    EXPECT_EQ(mechanism.reactions.arrhenius[2].A, 1);
    EXPECT_EQ(mechanism.reactions.arrhenius[2].B, 0);
    EXPECT_EQ(mechanism.reactions.arrhenius[2].C, 0);
    EXPECT_EQ(mechanism.reactions.arrhenius[2].D, 300);
    EXPECT_EQ(mechanism.reactions.arrhenius[2].E, 0);
    EXPECT_EQ(mechanism.reactions.arrhenius[2].reactants.size(), 1);
    EXPECT_EQ(mechanism.reactions.arrhenius[2].reactants[0].name, "A");
    EXPECT_EQ(mechanism.reactions.arrhenius[2].reactants[0].coefficient, 1);
    EXPECT_EQ(mechanism.reactions.arrhenius[2].products.size(), 1);
    EXPECT_EQ(mechanism.reactions.arrhenius[2].products[0].name, "C");
    EXPECT_EQ(mechanism.reactions.arrhenius[2].products[0].coefficient, 1);
  }
}

TEST(ParserBase, ArrheniusDetectsUnknownSpecies)
{
  development::Parser parser;
  std::vector<std::string> extensions = { ".json", ".yaml" };
  for (auto& extension : extensions)
  {
    std::string file = std::string("development_unit_configs/reactions/arrhenius/unknown_species") + extension;
    auto parsed = parser.Parse(file);
    EXPECT_FALSE(parsed);
    EXPECT_EQ(parsed.errors.size(), 2);

<<<<<<< HEAD
    std::multiset<ConfigParseStatus> expected = { 
      ConfigParseStatus::ReactionRequiresUnknownSpecies,
      ConfigParseStatus::ReactionRequiresUnknownSpecies };
=======
    std::multiset<ConfigParseStatus> expected = { ConfigParseStatus::ReactionRequiresUnknownSpecies,
                                                  ConfigParseStatus::ReactionRequiresUnknownSpecies };
>>>>>>> 6fe3f6be
    std::multiset<ConfigParseStatus> actual;
    for (const auto& [status, message] : parsed.errors)
    {
      actual.insert(status);
      std::cout << message << " " << configParseStatusToString(status) << std::endl;
    }
    EXPECT_EQ(actual, expected);
  }
}

TEST(ParserBase, ArrheniusDetectsMutuallyExclusiveOptions)
{
  development::Parser parser;
  std::vector<std::string> extensions = { ".json", ".yaml" };
  for (auto& extension : extensions)
  {
    std::string file = std::string("development_unit_configs/reactions/arrhenius/mutually_exclusive") + extension;
    auto parsed = parser.Parse(file);
    EXPECT_FALSE(parsed);
    EXPECT_EQ(parsed.errors.size(), 1);

    std::multiset<ConfigParseStatus> expected = { ConfigParseStatus::MutuallyExclusiveOption };
    std::multiset<ConfigParseStatus> actual;
    for (const auto& [status, message] : parsed.errors)
    {
      actual.insert(status);
      std::cout << message << " " << configParseStatusToString(status) << std::endl;
    }
    EXPECT_EQ(actual, expected);
  }
}

TEST(ParserBase, ArrheniusDetectsBadReactionComponent)
{
  development::Parser parser;
  std::vector<std::string> extensions = { ".json", ".yaml" };
  for (auto& extension : extensions)
  {
    std::string file = std::string("development_unit_configs/reactions/arrhenius/bad_reaction_component") + extension;
    auto parsed = parser.Parse(file);
    EXPECT_FALSE(parsed);
    EXPECT_EQ(parsed.errors.size(), 2);

<<<<<<< HEAD
    std::multiset<ConfigParseStatus> expected = { 
      ConfigParseStatus::RequiredKeyNotFound,
      ConfigParseStatus::InvalidKey };
=======
    std::multiset<ConfigParseStatus> expected = { ConfigParseStatus::RequiredKeyNotFound, ConfigParseStatus::InvalidKey };
>>>>>>> 6fe3f6be
    std::multiset<ConfigParseStatus> actual;
    for (const auto& [status, message] : parsed.errors)
    {
      actual.insert(status);
      std::cout << message << " " << configParseStatusToString(status) << std::endl;
    }
    EXPECT_EQ(actual, expected);
  }
}

TEST(ParserBase, ArrheniusDetectsUnknownPhase)
{
  development::Parser parser;
  std::vector<std::string> extensions = { ".json", ".yaml" };
  for (auto& extension : extensions)
  {
    std::string file = std::string("development_unit_configs/reactions/arrhenius/missing_phase") + extension;
    auto parsed = parser.Parse(file);
    EXPECT_FALSE(parsed);
    EXPECT_EQ(parsed.errors.size(), 1);

    std::multiset<ConfigParseStatus> expected = { ConfigParseStatus::UnknownPhase };
    std::multiset<ConfigParseStatus> actual;
    for (const auto& [status, message] : parsed.errors)
    {
      actual.insert(status);
      std::cout << message << " " << configParseStatusToString(status) << std::endl;
    }
    EXPECT_EQ(actual, expected);
  }
}

TEST(ParserBase, ArrheniusMutuallyExclusiveEaAndCFailsValidation)
{
  using namespace development;

  YAML::Node reaction_node;
  reaction_node["reactants"] = YAML::Load("[{ name: foo }]");
  reaction_node["products"] = YAML::Load("[{ name: bar }]");
  reaction_node["type"] = "ARRHENIUS";
  reaction_node["gas phase"] = "gas";

  // Specify both Ea and C to trigger validation error
  reaction_node["Ea"] = 0.5;
  reaction_node["C"] = 10.0;

  std::vector<types::Species> existing_species = { types::Species{ .name = "foo" }, types::Species{ .name = "bar" } };
  std::vector<types::Phase> existing_phases = { types::Phase{ .name = "gas" } };

  ArrheniusParser parser;
  Errors errors = parser.Validate(reaction_node, existing_species, existing_phases);
  EXPECT_EQ(errors.size(), 1);

  std::multiset<ConfigParseStatus> expected = { ConfigParseStatus::MutuallyExclusiveOption };
  std::multiset<ConfigParseStatus> actual;
  for (const auto& [status, message] : errors)
  {
    actual.insert(status);
    std::cout << message << " " << configParseStatusToString(status) << std::endl;
  }
  EXPECT_EQ(actual, expected);
}<|MERGE_RESOLUTION|>--- conflicted
+++ resolved
@@ -83,14 +83,8 @@
     EXPECT_FALSE(parsed);
     EXPECT_EQ(parsed.errors.size(), 2);
 
-<<<<<<< HEAD
-    std::multiset<ConfigParseStatus> expected = { 
-      ConfigParseStatus::ReactionRequiresUnknownSpecies,
-      ConfigParseStatus::ReactionRequiresUnknownSpecies };
-=======
     std::multiset<ConfigParseStatus> expected = { ConfigParseStatus::ReactionRequiresUnknownSpecies,
                                                   ConfigParseStatus::ReactionRequiresUnknownSpecies };
->>>>>>> 6fe3f6be
     std::multiset<ConfigParseStatus> actual;
     for (const auto& [status, message] : parsed.errors)
     {
@@ -134,13 +128,7 @@
     EXPECT_FALSE(parsed);
     EXPECT_EQ(parsed.errors.size(), 2);
 
-<<<<<<< HEAD
-    std::multiset<ConfigParseStatus> expected = { 
-      ConfigParseStatus::RequiredKeyNotFound,
-      ConfigParseStatus::InvalidKey };
-=======
     std::multiset<ConfigParseStatus> expected = { ConfigParseStatus::RequiredKeyNotFound, ConfigParseStatus::InvalidKey };
->>>>>>> 6fe3f6be
     std::multiset<ConfigParseStatus> actual;
     for (const auto& [status, message] : parsed.errors)
     {
