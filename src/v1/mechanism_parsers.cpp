--- conflicted
+++ resolved
@@ -119,10 +119,6 @@
           phase.species = species;
           phase.unknown_properties = GetComments(object);
 
-<<<<<<< HEAD
-          std::vector<std::string> unknown_species = FindUnknownSpecies(species, existing_species);
-          if (!unknown_species.empty())
-=======
           // Check for duplicate species within this phase
           for (size_t i = 0; i < species.size(); ++i)
           {
@@ -136,8 +132,9 @@
             }
           }
 
+          std::vector<std::string> unknown_species = FindUnknownSpecies(species, existing_species);
+          if (!unknown_species.empty())
           if (RequiresUnknownSpecies(species, existing_species))
->>>>>>> b4e3b70c
           {
             std::ostringstream oss;
             oss << " error: Phase '" << phase.name << "' requires unknown species: ";
