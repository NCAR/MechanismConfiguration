// Copyright (C) 2023-2024 National Center for Atmospheric Research, University of Illinois at Urbana-Champaign
//
// SPDX-License-Identifier: Apache-2.0

#include <open_atmos/constants.hpp>
#include <open_atmos/mechanism_configuration/parser.hpp>
#include <open_atmos/mechanism_configuration/validation.hpp>
#include <open_atmos/mechanism_configuration/version.hpp>

namespace open_atmos
{
  namespace mechanism_configuration
  {
    using nlohmann::json;

    std::string configParseStatusToString(const ConfigParseStatus& status)
    {
      switch (status)
      {
        case ConfigParseStatus::Success: return "Success";
        case ConfigParseStatus::None: return "None";
        case ConfigParseStatus::InvalidKey: return "InvalidKey";
        case ConfigParseStatus::UnknownKey: return "UnknownKey";
        case ConfigParseStatus::InvalidFilePath: return "InvalidFilePath";
        case ConfigParseStatus::ObjectTypeNotFound: return "ObjectTypeNotFound";
        case ConfigParseStatus::RequiredKeyNotFound: return "RequiredKeyNotFound";
        case ConfigParseStatus::MutuallyExclusiveOption: return "MutuallyExclusiveOption";
        case ConfigParseStatus::DuplicateSpeciesDetected: return "DuplicateSpeciesDetected";
        case ConfigParseStatus::DuplicatePhasesDetected: return "DuplicatePhasesDetected";
        case ConfigParseStatus::PhaseRequiresUnknownSpecies: return "PhaseRequiresUnknownSpecies";
        case ConfigParseStatus::ReactionRequiresUnknownSpecies: return "ReactionRequiresUnknownSpecies";
        case ConfigParseStatus::UnknownPhase: return "UnknownPhase";
        case ConfigParseStatus::RequestedAerosolSpeciesNotIncludedInAerosolPhase: return "RequestedAerosolSpeciesNotIncludedInAerosolPhase";
        case ConfigParseStatus::TooManyReactionComponents: return "TooManyReactionComponents";
        default: return "Unknown";
      }
    }

    // Returns a vector for the allowed nonstandard keys, those that start with two underscores, like "__absolute tolerance"
    std::vector<std::string>
    GetComments(const json& object, const std::vector<std::string>& required_keys, const std::vector<std::string>& optional_keys)
    {
      // standard keys are:
      // those in required keys
      // those in optional keys
      // starting with __
      // anything else is reported as an error so that typos are caught, specifically for optional keys

      std::vector<std::string> sorted_object_keys;
      for (auto& [key, value] : object.items())
        sorted_object_keys.push_back(key);

      auto sorted_required_keys = required_keys;
      auto sorted_optional_keys = optional_keys;
      std::sort(sorted_object_keys.begin(), sorted_object_keys.end());
      std::sort(sorted_required_keys.begin(), sorted_required_keys.end());
      std::sort(sorted_optional_keys.begin(), sorted_optional_keys.end());

      // get the difference between the object keys and those required
      // what's left should be the optional keys and valid comments
      std::vector<std::string> difference;
      std::set_difference(
          sorted_object_keys.begin(),
          sorted_object_keys.end(),
          sorted_required_keys.begin(),
          sorted_required_keys.end(),
          std::back_inserter(difference));

      std::vector<std::string> remaining;
      std::set_difference(
          difference.begin(), difference.end(), sorted_optional_keys.begin(), sorted_optional_keys.end(), std::back_inserter(remaining));

      return remaining;
    }

    /// @brief Search for nonstandard keys. Only nonstandard keys starting with __ are allowed. Others are considered typos
    /// @param object the object whose keys need to be validated
    /// @param required_keys The required keys
    /// @param optional_keys The optional keys
    /// @return true if only standard keys are found
    ConfigParseStatus ValidateSchema(const json& object, const std::vector<std::string>& required_keys, const std::vector<std::string>& optional_keys)
    {
      // standard keys are:
      // those in required keys
      // those in optional keys
      // starting with __
      // anything else is reported as an error so that typos are caught, specifically for optional keys

      // debug statement
      // std::cout << "ValidateSchema object " << object.dump(4) << std::endl;

      if (!object.empty() && object.begin().value().is_null())
      {
        return ConfigParseStatus::Success;
      }

      std::vector<std::string> sorted_object_keys;
      for (auto& [key, value] : object.items())
        sorted_object_keys.push_back(key);

      auto sorted_required_keys = required_keys;
      auto sorted_optional_keys = optional_keys;
      std::sort(sorted_object_keys.begin(), sorted_object_keys.end());
      std::sort(sorted_required_keys.begin(), sorted_required_keys.end());
      std::sort(sorted_optional_keys.begin(), sorted_optional_keys.end());

      // get the difference between the object keys and those required
      // what's left should be the optional keys and valid comments
      std::vector<std::string> difference;
      std::set_difference(
          sorted_object_keys.begin(),
          sorted_object_keys.end(),
          sorted_required_keys.begin(),
          sorted_required_keys.end(),
          std::back_inserter(difference));

      // check that the number of keys remaining is exactly equal to the expected number of required keys
      if (difference.size() != (sorted_object_keys.size() - required_keys.size()))
      {
        std::vector<std::string> missing_keys;
        std::set_difference(
            sorted_required_keys.begin(),
            sorted_required_keys.end(),
            sorted_object_keys.begin(),
            sorted_object_keys.end(),
            std::back_inserter(missing_keys));
        for (auto& key : missing_keys)
          std::cerr << "Missing required key '" << key << "' in object: " << object << std::endl;

        return ConfigParseStatus::RequiredKeyNotFound;
      }

      std::vector<std::string> remaining;
      std::set_difference(
          difference.begin(), difference.end(), sorted_optional_keys.begin(), sorted_optional_keys.end(), std::back_inserter(remaining));

      // now, anything left must be standard comment starting with __
      for (auto& key : remaining)
      {
        if (!key.starts_with("__"))
        {
          std::cerr << "Non-standard key '" << key << "' found in object" << object << std::endl;

          return ConfigParseStatus::InvalidKey;
        }
      }
      return ConfigParseStatus::Success;
    }

    template<typename T>
    bool ContainsUniqueObjectsByName(const std::vector<T>& collection)
    {
      for (size_t i = 0; i < collection.size(); ++i)
      {
        for (size_t j = i + 1; j < collection.size(); ++j)
        {
          if (collection[i].name == collection[j].name)
          {
            return false;
          }
        }
      }
      return true;
    }

    /// @brief Check if any species in required by a reaction is not in the species configured for this mechanism
    /// @param requested_species a list of species needed by a reaction
    /// @param existing_species all configured species in the mechanism
    /// @return a boolean indicating if this reaction needs species that are not configured in the mechanism
    bool RequiresUnknownSpecies(const std::vector<std::string> requested_species, const std::vector<types::Species>& existing_species)
    {
      for (const auto& spec : requested_species)
      {
        auto it =
            std::find_if(existing_species.begin(), existing_species.end(), [&spec](const types::Species& existing) { return existing.name == spec; });

        if (it == existing_species.end())
        {
          return true;
        }
      }
      return false;
    }

    /// @brief Check if any species in required by a reaction is not in the species configured for this mechanism
    /// @param requested_species a list of species needed by a reaction
    /// @param existing_species all configured species in the mechanism
    /// @return a boolean indicating if this reaction needs species that are not configured in the mechanism
    bool RequiresUnknownSpecies(const std::vector<std::string> requested_species, const std::vector<std::string>& existing_species)
    {
      for (const auto& spec : requested_species)
      {
        auto it = std::find_if(existing_species.begin(), existing_species.end(), [&spec](const std::string& existing) { return existing == spec; });

        if (it == existing_species.end())
        {
          return true;
        }
      }
      return false;
    }

    /// @brief Parses species in a mechanism
    /// @param objects json object of species
    /// @return A pair indicating parsing success and a list of species
    std::pair<ConfigParseStatus, std::vector<types::Species>> ParseSpecies(const json& objects)
    {
      ConfigParseStatus status = ConfigParseStatus::Success;
      std::vector<types::Species> all_species;

      for (const auto& object : objects)
      {
        types::Species species;
        status = ValidateSchema(object, validation::species.required_keys, validation::species.optional_keys);
        if (status != ConfigParseStatus::Success)
        {
          break;
        }

        std::string name = object[validation::keys.name].get<std::string>();

        std::map<std::string, double> numerical_properties{};
        for (const auto& key : validation::species.optional_keys)
        {
          if (object.contains(key))
          {
            double val = object[key].get<double>();
            numerical_properties[key] = val;
          }
        }

        auto comments = GetComments(object, validation::species.required_keys, validation::species.optional_keys);

        std::unordered_map<std::string, std::string> unknown_properties;
        for (const auto& key : comments)
        {
          std::string val = object[key].dump();
          unknown_properties[key] = val;
        }

        species.name = name;
        species.optional_numerical_properties = numerical_properties;
        species.unknown_properties = unknown_properties;

        all_species.push_back(species);
      }

      if (!ContainsUniqueObjectsByName<types::Species>(all_species))
        status = ConfigParseStatus::DuplicateSpeciesDetected;

      return { status, all_species };
    }

    /// @brief Parses phases in a mechanism
    /// @param objects jsoon object of phases
    /// @param existing_species a list of species configured in the mechanism
    /// @return A pair indicating parsing success and a list of phases
    std::pair<ConfigParseStatus, std::vector<types::Phase>> ParsePhases(const json& objects, const std::vector<types::Species> existing_species)
    {
      ConfigParseStatus status = ConfigParseStatus::Success;
      std::vector<types::Phase> all_phases;

      for (const auto& object : objects)
      {
        types::Phase phase;
        status = ValidateSchema(object, validation::phase.required_keys, validation::phase.optional_keys);
        if (status != ConfigParseStatus::Success)
        {
          break;
        }

        std::string name = object[validation::keys.name].get<std::string>();

        std::vector<std::string> species{};
        for (const auto& spec : object[validation::keys.species])
        {
          species.push_back(spec);
        }

        auto comments = GetComments(object, validation::phase.required_keys, validation::phase.optional_keys);

        std::unordered_map<std::string, std::string> unknown_properties;
        for (const auto& key : comments)
        {
          std::string val = object[key].dump();
          unknown_properties[key] = val;
        }

        phase.name = name;
        phase.species = species;
        phase.unknown_properties = unknown_properties;

        if (RequiresUnknownSpecies(species, existing_species))
        {
          status = ConfigParseStatus::PhaseRequiresUnknownSpecies;
          break;
        }

        all_phases.push_back(phase);
      }

      if (status == ConfigParseStatus::Success && !ContainsUniqueObjectsByName<types::Phase>(all_phases))
        status = ConfigParseStatus::DuplicatePhasesDetected;

      return { status, all_phases };
    }

    /// @brief Parses all reactions
    /// @param object 
    /// @return A pair indicating parsing success and a struct of all reactions found in the mechanism
    std::pair<ConfigParseStatus, types::ReactionComponent> ParseReactionComponent(const json& object)
    {
      ConfigParseStatus status = ConfigParseStatus::Success;
      types::ReactionComponent component;

      status = ValidateSchema(object, validation::reaction_component.required_keys, validation::reaction_component.optional_keys);
      if (status == ConfigParseStatus::Success)
      {
        std::string species_name = object[validation::keys.species_name].get<std::string>();
        double coefficient = 1;
        if (object.contains(validation::keys.coefficient))
        {
          coefficient = object[validation::keys.coefficient].get<double>();
        }

        auto comments = GetComments(object, validation::reaction_component.required_keys, validation::reaction_component.optional_keys);

        std::unordered_map<std::string, std::string> unknown_properties;
        for (const auto& key : comments)
        {
          std::string val = object[key].dump();
          unknown_properties[key] = val;
        }

        component.species_name = species_name;
        component.coefficient = coefficient;
        component.unknown_properties = unknown_properties;
      }

      return { status, component };
    }

    /// @brief Parses an arrhenius reaction
    /// @param object A json object that should have information containing arrhenius parameters
    /// @param existing_species A list of species configured in a mechanism
    /// @param existing_phases A list of phases configured in a mechanism
    /// @return A pair indicating parsing success and a struct of Arrhenius parameters
    std::pair<ConfigParseStatus, types::Arrhenius>
    ParseArrhenius(const json& object, const std::vector<types::Species>& existing_species, const std::vector<types::Phase> existing_phases)
    {
      ConfigParseStatus status = ConfigParseStatus::Success;
      types::Arrhenius arrhenius;

      status = ValidateSchema(object, validation::arrhenius.required_keys, validation::arrhenius.optional_keys);
      if (status == ConfigParseStatus::Success)
      {
        std::vector<types::ReactionComponent> products{};
        for (const auto& product : object[validation::keys.products])
        {
          auto product_parse = ParseReactionComponent(product);
          status = product_parse.first;
          if (status != ConfigParseStatus::Success)
          {
            break;
          }
          products.push_back(product_parse.second);
        }

        std::vector<types::ReactionComponent> reactants{};
        for (const auto& reactant : object[validation::keys.reactants])
        {
          auto reactant_parse = ParseReactionComponent(reactant);
          status = reactant_parse.first;
          if (status != ConfigParseStatus::Success)
          {
            break;
          }
          reactants.push_back(reactant_parse.second);
        }

        if (object.contains(validation::keys.A))
        {
          arrhenius.A = object[validation::keys.A].get<double>();
        }
        if (object.contains(validation::keys.B))
        {
          arrhenius.B = object[validation::keys.B].get<double>();
        }
        if (object.contains(validation::keys.C))
        {
          arrhenius.C = object[validation::keys.C].get<double>();
        }
        if (object.contains(validation::keys.D))
        {
          arrhenius.D = object[validation::keys.D].get<double>();
        }
        if (object.contains(validation::keys.E))
        {
          arrhenius.E = object[validation::keys.E].get<double>();
        }
        if (object.contains(validation::keys.Ea))
        {
          if (arrhenius.C != 0)
          {
            std::cerr << "Ea is specified when C is also specified for an Arrhenius reaction. Pick one." << std::endl;
            status = ConfigParseStatus::MutuallyExclusiveOption;
          }
          // Calculate 'C' using 'Ea'
          arrhenius.C = -1 * object[validation::keys.Ea].get<double>() / constants::boltzmann;
        }

        if (object.contains(validation::keys.name))
        {
          arrhenius.name = object[validation::keys.name].get<std::string>();
        }

        auto comments = GetComments(object, validation::arrhenius.required_keys, validation::arrhenius.optional_keys);

        std::unordered_map<std::string, std::string> unknown_properties;
        for (const auto& key : comments)
        {
          std::string val = object[key].dump();
          unknown_properties[key] = val;
        }

        std::vector<std::string> requested_species;
        for (const auto& spec : products)
        {
          requested_species.push_back(spec.species_name);
        }
        for (const auto& spec : reactants)
        {
          requested_species.push_back(spec.species_name);
        }

        if (status == ConfigParseStatus::Success && RequiresUnknownSpecies(requested_species, existing_species))
        {
          status = ConfigParseStatus::ReactionRequiresUnknownSpecies;
        }

        std::string gas_phase = object[validation::keys.gas_phase].get<std::string>();
        auto it = std::find_if(existing_phases.begin(), existing_phases.end(), [&gas_phase](const auto& phase) { return phase.name == gas_phase; });
        if (status == ConfigParseStatus::Success && it == existing_phases.end())
        {
          status = ConfigParseStatus::UnknownPhase;
        }

        arrhenius.gas_phase = gas_phase;
        arrhenius.products = products;
        arrhenius.reactants = reactants;
        arrhenius.unknown_properties = unknown_properties;
      }

      return { status, arrhenius };
    }

<<<<<<< HEAD
    std::pair<ConfigParseStatus, types::CondensedPhaseArrhenius> ParseCondensedPhaseArrhenius(
        const json& object,
        const std::vector<types::Species>& existing_species,
        const std::vector<types::Phase>& existing_phases)
=======
    /// @brief Parses a condensed phase arrhenius reaction
    /// @param object A json object that should have information containing arrhenius parameters
    /// @param existing_species A list of species configured in a mechanism
    /// @param existing_phases A list of phases configured in a mechanism
    /// @return A pair indicating parsing success and a struct of Condensed Phase Arrhenius parameters
    std::pair<ConfigParseStatus, types::CondensedPhaseArrhenius> ParseCondensedPhaseArrhenius(const json& object, const std::vector<types::Species>& existing_species, const std::vector<types::Phase>& existing_phases)
>>>>>>> 47287047
    {
      ConfigParseStatus status = ConfigParseStatus::Success;
      types::CondensedPhaseArrhenius condensed_phase_arrhenius;

      status = ValidateSchema(object, validation::condensed_phase_arrhenius.required_keys, validation::condensed_phase_arrhenius.optional_keys);
      if (status == ConfigParseStatus::Success)
      {
        std::vector<types::ReactionComponent> products{};
        for (const auto& product : object[validation::keys.products])
        {
          auto product_parse = ParseReactionComponent(product);
          status = product_parse.first;
          if (status != ConfigParseStatus::Success)
          {
            break;
          }
          products.push_back(product_parse.second);
        }

        std::vector<types::ReactionComponent> reactants{};
        for (const auto& reactant : object[validation::keys.reactants])
        {
          auto reactant_parse = ParseReactionComponent(reactant);
          status = reactant_parse.first;
          if (status != ConfigParseStatus::Success)
          {
            break;
          }
          reactants.push_back(reactant_parse.second);
        }

        if (object.contains(validation::keys.A))
        {
          condensed_phase_arrhenius.A = object[validation::keys.A].get<double>();
        }
        if (object.contains(validation::keys.B))
        {
          condensed_phase_arrhenius.B = object[validation::keys.B].get<double>();
        }
        if (object.contains(validation::keys.C))
        {
          condensed_phase_arrhenius.C = object[validation::keys.C].get<double>();
        }
        if (object.contains(validation::keys.D))
        {
          condensed_phase_arrhenius.D = object[validation::keys.D].get<double>();
        }
        if (object.contains(validation::keys.E))
        {
          condensed_phase_arrhenius.E = object[validation::keys.E].get<double>();
        }
        if (object.contains(validation::keys.Ea))
        {
          if (condensed_phase_arrhenius.C != 0)
          {
            std::cerr << "Ea is specified when C is also specified for an CondensedPhasecondensed_phase_arrhenius reaction. Pick one." << std::endl;
            status = ConfigParseStatus::MutuallyExclusiveOption;
          }
          // Calculate 'C' using 'Ea'
          condensed_phase_arrhenius.C = -1 * object[validation::keys.Ea].get<double>() / constants::boltzmann;
        }

        if (object.contains(validation::keys.name))
        {
          condensed_phase_arrhenius.name = object[validation::keys.name].get<std::string>();
        }

        auto comments = GetComments(object, validation::condensed_phase_arrhenius.required_keys, validation::condensed_phase_arrhenius.optional_keys);

        std::unordered_map<std::string, std::string> unknown_properties;
        for (const auto& key : comments)
        {
          std::string val = object[key].dump();
          unknown_properties[key] = val;
        }

        std::string aerosol_phase = object[validation::keys.aerosol_phase].get<std::string>();
        std::string aerosol_phase_water = object[validation::keys.aerosol_phase_water].get<std::string>();

        std::vector<std::string> requested_species;
        for (const auto& spec : products)
        {
          requested_species.push_back(spec.species_name);
        }
        for (const auto& spec : reactants)
        {
          requested_species.push_back(spec.species_name);
        }
        requested_species.push_back(aerosol_phase_water);

        if (status == ConfigParseStatus::Success && RequiresUnknownSpecies(requested_species, existing_species))
        {
          status = ConfigParseStatus::ReactionRequiresUnknownSpecies;
        }

        auto phase_it = std::find_if(
            existing_phases.begin(), existing_phases.end(), [&aerosol_phase](const types::Phase& phase) { return phase.name == aerosol_phase; });

        if (phase_it != existing_phases.end())
        {
          // check if all of the species for this reaction are actually in the aerosol phase
          std::vector<std::string> aerosol_phase_species = { (*phase_it).species.begin(), (*phase_it).species.end() };
          if (status == ConfigParseStatus::Success && RequiresUnknownSpecies(requested_species, aerosol_phase_species))
          {
            status = ConfigParseStatus::RequestedAerosolSpeciesNotIncludedInAerosolPhase;
          }
        }
        else
        {
          status = ConfigParseStatus::UnknownPhase;
        }

        condensed_phase_arrhenius.aerosol_phase = aerosol_phase;
        condensed_phase_arrhenius.aerosol_phase_water = aerosol_phase_water;
        condensed_phase_arrhenius.products = products;
        condensed_phase_arrhenius.reactants = reactants;
        condensed_phase_arrhenius.unknown_properties = unknown_properties;
      }

      return { status, condensed_phase_arrhenius };
    }

<<<<<<< HEAD
    std::pair<ConfigParseStatus, types::Troe>
    ParseTroe(const json& object, const std::vector<types::Species>& existing_species, const std::vector<types::Phase> existing_phases)
=======
    /// @brief Parses a troe reaction
    /// @param object A json object that should have information containing arrhenius parameters
    /// @param existing_species A list of species configured in a mechanism
    /// @param existing_phases A list of phases configured in a mechanism
    /// @return A pair indicating parsing success and a struct of Troe parameters
    std::pair<ConfigParseStatus, types::Troe> ParseTroe(const json& object, const std::vector<types::Species>& existing_species, const std::vector<types::Phase> existing_phases)
>>>>>>> 47287047
    {
      ConfigParseStatus status = ConfigParseStatus::Success;
      types::Troe troe;

      status = ValidateSchema(object, validation::troe.required_keys, validation::troe.optional_keys);
      if (status == ConfigParseStatus::Success)
      {
        std::vector<types::ReactionComponent> products{};
        for (const auto& product : object[validation::keys.products])
        {
          auto product_parse = ParseReactionComponent(product);
          status = product_parse.first;
          if (status != ConfigParseStatus::Success)
          {
            break;
          }
          products.push_back(product_parse.second);
        }

        std::vector<types::ReactionComponent> reactants{};
        for (const auto& reactant : object[validation::keys.reactants])
        {
          auto reactant_parse = ParseReactionComponent(reactant);
          status = reactant_parse.first;
          if (status != ConfigParseStatus::Success)
          {
            break;
          }
          reactants.push_back(reactant_parse.second);
        }

        if (object.contains(validation::keys.k0_A))
        {
          troe.k0_A = object[validation::keys.k0_A].get<double>();
        }
        if (object.contains(validation::keys.k0_B))
        {
          troe.k0_B = object[validation::keys.k0_B].get<double>();
        }
        if (object.contains(validation::keys.k0_C))
        {
          troe.k0_C = object[validation::keys.k0_C].get<double>();
        }
        if (object.contains(validation::keys.kinf_A))
        {
          troe.kinf_A = object[validation::keys.kinf_A].get<double>();
        }
        if (object.contains(validation::keys.kinf_B))
        {
          troe.kinf_B = object[validation::keys.kinf_B].get<double>();
        }
        if (object.contains(validation::keys.kinf_C))
        {
          troe.kinf_C = object[validation::keys.kinf_C].get<double>();
        }
        if (object.contains(validation::keys.Fc))
        {
          troe.Fc = object[validation::keys.Fc].get<double>();
        }
        if (object.contains(validation::keys.N))
        {
          troe.N = object[validation::keys.N].get<double>();
        }

        if (object.contains(validation::keys.name))
        {
          troe.name = object[validation::keys.name].get<std::string>();
        }

        auto comments = GetComments(object, validation::troe.required_keys, validation::troe.optional_keys);

        std::unordered_map<std::string, std::string> unknown_properties;
        for (const auto& key : comments)
        {
          std::string val = object[key].dump();
          unknown_properties[key] = val;
        }

        std::vector<std::string> requested_species;
        for (const auto& spec : products)
        {
          requested_species.push_back(spec.species_name);
        }
        for (const auto& spec : reactants)
        {
          requested_species.push_back(spec.species_name);
        }

        if (status == ConfigParseStatus::Success && RequiresUnknownSpecies(requested_species, existing_species))
        {
          status = ConfigParseStatus::ReactionRequiresUnknownSpecies;
        }

        std::string gas_phase = object[validation::keys.gas_phase].get<std::string>();
        auto it = std::find_if(existing_phases.begin(), existing_phases.end(), [&gas_phase](const auto& phase) { return phase.name == gas_phase; });
        if (status == ConfigParseStatus::Success && it == existing_phases.end())
        {
          status = ConfigParseStatus::UnknownPhase;
        }

        troe.gas_phase = gas_phase;
        troe.products = products;
        troe.reactants = reactants;
        troe.unknown_properties = unknown_properties;
      }

      return { status, troe };
    }

    /// @brief Parses a branched reaction
    /// @param object A json object that should have information containing arrhenius parameters
    /// @param existing_species A list of species configured in a mechanism
    /// @param existing_phases A list of phases configured in a mechanism
    /// @return A pair indicating parsing success and a struct of Branched parameters
    std::pair<ConfigParseStatus, types::Branched>
    ParseBranched(const json& object, const std::vector<types::Species>& existing_species, const std::vector<types::Phase> existing_phases)
    {
      ConfigParseStatus status = ConfigParseStatus::Success;
      types::Branched branched;

      status = ValidateSchema(object, validation::branched.required_keys, validation::branched.optional_keys);
      if (status == ConfigParseStatus::Success)
      {
        std::vector<types::ReactionComponent> alkoxy_products{};
        for (const auto& product : object[validation::keys.alkoxy_products])
        {
          auto product_parse = ParseReactionComponent(product);
          status = product_parse.first;
          if (status != ConfigParseStatus::Success)
          {
            break;
          }
          alkoxy_products.push_back(product_parse.second);
        }

        std::vector<types::ReactionComponent> nitrate_products{};
        for (const auto& product : object[validation::keys.nitrate_products])
        {
          auto product_parse = ParseReactionComponent(product);
          status = product_parse.first;
          if (status != ConfigParseStatus::Success)
          {
            break;
          }
          nitrate_products.push_back(product_parse.second);
        }

        std::vector<types::ReactionComponent> reactants{};
        for (const auto& reactant : object[validation::keys.reactants])
        {
          auto reactant_parse = ParseReactionComponent(reactant);
          status = reactant_parse.first;
          if (status != ConfigParseStatus::Success)
          {
            break;
          }
          reactants.push_back(reactant_parse.second);
        }

        branched.X = object[validation::keys.X].get<double>();
        branched.Y = object[validation::keys.Y].get<double>();
        branched.a0 = object[validation::keys.a0].get<double>();
        branched.n = object[validation::keys.n].get<double>();

        if (object.contains(validation::keys.name))
        {
          branched.name = object[validation::keys.name].get<std::string>();
        }

        auto comments = GetComments(object, validation::branched.required_keys, validation::branched.optional_keys);

        std::unordered_map<std::string, std::string> unknown_properties;
        for (const auto& key : comments)
        {
          std::string val = object[key].dump();
          unknown_properties[key] = val;
        }

        std::vector<std::string> requested_species;
        for (const auto& spec : nitrate_products)
        {
          requested_species.push_back(spec.species_name);
        }
        for (const auto& spec : alkoxy_products)
        {
          requested_species.push_back(spec.species_name);
        }
        for (const auto& spec : reactants)
        {
          requested_species.push_back(spec.species_name);
        }

        if (status == ConfigParseStatus::Success && RequiresUnknownSpecies(requested_species, existing_species))
        {
          status = ConfigParseStatus::ReactionRequiresUnknownSpecies;
        }

        std::string gas_phase = object[validation::keys.gas_phase].get<std::string>();
        auto it = std::find_if(existing_phases.begin(), existing_phases.end(), [&gas_phase](const auto& phase) { return phase.name == gas_phase; });
        if (status == ConfigParseStatus::Success && it == existing_phases.end())
        {
          status = ConfigParseStatus::UnknownPhase;
        }

        branched.gas_phase = gas_phase;
        branched.nitrate_products = nitrate_products;
        branched.alkoxy_products = alkoxy_products;
        branched.reactants = reactants;
        branched.unknown_properties = unknown_properties;
      }

      return { status, branched };
    }

    /// @brief Parses a tunneling reaction
    /// @param object A json object that should have information containing arrhenius parameters
    /// @param existing_species A list of species configured in a mechanism
    /// @param existing_phases A list of phases configured in a mechanism
    /// @return A pair indicating parsing success and a struct of Tunneling parameters
    std::pair<ConfigParseStatus, types::Tunneling>
    ParseTunneling(const json& object, const std::vector<types::Species>& existing_species, const std::vector<types::Phase> existing_phases)
    {
      ConfigParseStatus status = ConfigParseStatus::Success;
      types::Tunneling tunneling;

      status = ValidateSchema(object, validation::tunneling.required_keys, validation::tunneling.optional_keys);
      if (status == ConfigParseStatus::Success)
      {
        std::vector<types::ReactionComponent> products{};
        for (const auto& product : object[validation::keys.products])
        {
          auto product_parse = ParseReactionComponent(product);
          status = product_parse.first;
          if (status != ConfigParseStatus::Success)
          {
            break;
          }
          products.push_back(product_parse.second);
        }

        std::vector<types::ReactionComponent> reactants{};
        for (const auto& reactant : object[validation::keys.reactants])
        {
          auto reactant_parse = ParseReactionComponent(reactant);
          status = reactant_parse.first;
          if (status != ConfigParseStatus::Success)
          {
            break;
          }
          reactants.push_back(reactant_parse.second);
        }

        if (object.contains(validation::keys.A))
        {
          tunneling.A = object[validation::keys.A].get<double>();
        }
        if (object.contains(validation::keys.B))
        {
          tunneling.B = object[validation::keys.B].get<double>();
        }
        if (object.contains(validation::keys.C))
        {
          tunneling.C = object[validation::keys.C].get<double>();
        }

        if (object.contains(validation::keys.name))
        {
          tunneling.name = object[validation::keys.name].get<std::string>();
        }

        auto comments = GetComments(object, validation::tunneling.required_keys, validation::tunneling.optional_keys);

        std::unordered_map<std::string, std::string> unknown_properties;
        for (const auto& key : comments)
        {
          std::string val = object[key].dump();
          unknown_properties[key] = val;
        }

        std::vector<std::string> requested_species;
        for (const auto& spec : products)
        {
          requested_species.push_back(spec.species_name);
        }
        for (const auto& spec : reactants)
        {
          requested_species.push_back(spec.species_name);
        }

        if (status == ConfigParseStatus::Success && RequiresUnknownSpecies(requested_species, existing_species))
        {
          status = ConfigParseStatus::ReactionRequiresUnknownSpecies;
        }

        std::string gas_phase = object[validation::keys.gas_phase].get<std::string>();
        auto it = std::find_if(existing_phases.begin(), existing_phases.end(), [&gas_phase](const auto& phase) { return phase.name == gas_phase; });
        if (status == ConfigParseStatus::Success && it == existing_phases.end())
        {
          status = ConfigParseStatus::UnknownPhase;
        }

        tunneling.gas_phase = gas_phase;
        tunneling.products = products;
        tunneling.reactants = reactants;
        tunneling.unknown_properties = unknown_properties;
      }

      return { status, tunneling };
    }

    /// @brief Parses a surface reaction
    /// @param object A json object that should have information containing arrhenius parameters
    /// @param existing_species A list of species configured in a mechanism
    /// @param existing_phases A list of phases configured in a mechanism
    /// @return A pair indicating parsing success and a struct of Surface parameters
    std::pair<ConfigParseStatus, types::Surface>
    ParseSurface(const json& object, const std::vector<types::Species>& existing_species, const std::vector<types::Phase> existing_phases)
    {
      ConfigParseStatus status = ConfigParseStatus::Success;
      types::Surface surface;

      status = ValidateSchema(object, validation::surface.required_keys, validation::surface.optional_keys);
      if (status == ConfigParseStatus::Success)
      {
        auto reactant_parse = ParseReactionComponent(object[validation::keys.gas_phase_reactant]);
        status = reactant_parse.first;
        if (status != ConfigParseStatus::Success)
        {
          return { status, surface };
        }

        std::vector<types::ReactionComponent> products{};
        for (const auto& reactant : object[validation::keys.gas_phase_products])
        {
          auto product_parse = ParseReactionComponent(reactant);
          status = product_parse.first;
          if (status != ConfigParseStatus::Success)
          {
            break;
          }
          products.push_back(product_parse.second);
        }

        if (object.contains(validation::keys.reaction_probability))
        {
          surface.reaction_probability = object[validation::keys.reaction_probability].get<double>();
        }

        if (object.contains(validation::keys.name))
        {
          surface.name = object[validation::keys.name].get<std::string>();
        }

        auto comments = GetComments(object, validation::surface.required_keys, validation::surface.optional_keys);

        std::unordered_map<std::string, std::string> unknown_properties;
        for (const auto& key : comments)
        {
          std::string val = object[key].dump();
          unknown_properties[key] = val;
        }

        std::vector<std::string> requested_species;
        for (const auto& spec : products)
        {
          requested_species.push_back(spec.species_name);
        }
        requested_species.push_back(reactant_parse.second.species_name);

        if (status == ConfigParseStatus::Success && RequiresUnknownSpecies(requested_species, existing_species))
        {
          status = ConfigParseStatus::ReactionRequiresUnknownSpecies;
        }

        std::string aerosol_phase = object[validation::keys.aerosol_phase].get<std::string>();
        auto it =
            std::find_if(existing_phases.begin(), existing_phases.end(), [&aerosol_phase](const auto& phase) { return phase.name == aerosol_phase; });
        if (status == ConfigParseStatus::Success && it == existing_phases.end())
        {
          status = ConfigParseStatus::UnknownPhase;
        }

        surface.gas_phase = object[validation::keys.gas_phase].get<std::string>();
        surface.aerosol_phase = aerosol_phase;
        surface.gas_phase_products = products;
        surface.gas_phase_reactant = reactant_parse.second;
        surface.unknown_properties = unknown_properties;
      }

      return { status, surface };
    }

    /// @brief Parses a photolysis reaction
    /// @param object A json object that should have information containing arrhenius parameters
    /// @param existing_species A list of species configured in a mechanism
    /// @param existing_phases A list of phases configured in a mechanism
    /// @return A pair indicating parsing success and a struct of Photolysis parameters
    std::pair<ConfigParseStatus, types::Photolysis>
    ParsePhotolysis(const json& object, const std::vector<types::Species> existing_species, const std::vector<types::Phase> existing_phases)
    {
      ConfigParseStatus status = ConfigParseStatus::Success;
      types::Photolysis photolysis;

      status = ValidateSchema(object, validation::photolysis.required_keys, validation::photolysis.optional_keys);
      if (status == ConfigParseStatus::Success)
      {
        std::vector<types::ReactionComponent> products{};
        for (const auto& reactant : object[validation::keys.products])
        {
          auto product_parse = ParseReactionComponent(reactant);
          status = product_parse.first;
          if (status != ConfigParseStatus::Success)
          {
            break;
          }
          products.push_back(product_parse.second);
        }

        std::vector<types::ReactionComponent> reactants{};
        for (const auto& reactant : object[validation::keys.reactants])
        {
          auto reactant_parse = ParseReactionComponent(reactant);
          status = reactant_parse.first;
          if (status != ConfigParseStatus::Success)
          {
            break;
          }
          reactants.push_back(reactant_parse.second);
        }

        if (object.contains(validation::keys.scaling_factor))
        {
          photolysis.scaling_factor_ = object[validation::keys.scaling_factor].get<double>();
        }

        if (object.contains(validation::keys.name))
        {
          photolysis.name = object[validation::keys.name].get<std::string>();
        }

        auto comments = GetComments(object, validation::photolysis.required_keys, validation::photolysis.optional_keys);

        std::unordered_map<std::string, std::string> unknown_properties;
        for (const auto& key : comments)
        {
          std::string val = object[key].dump();
          unknown_properties[key] = val;
        }

        std::vector<std::string> requested_species;
        for (const auto& spec : products)
        {
          requested_species.push_back(spec.species_name);
        }
        for (const auto& spec : reactants)
        {
          requested_species.push_back(spec.species_name);
        }

        if (status == ConfigParseStatus::Success && RequiresUnknownSpecies(requested_species, existing_species))
        {
          status = ConfigParseStatus::ReactionRequiresUnknownSpecies;
        }

        std::string gas_phase = object[validation::keys.gas_phase].get<std::string>();
        auto it = std::find_if(existing_phases.begin(), existing_phases.end(), [&gas_phase](const auto& phase) { return phase.name == gas_phase; });
        if (status == ConfigParseStatus::Success && it == existing_phases.end())
        {
          status = ConfigParseStatus::UnknownPhase;
        }

        if (status == ConfigParseStatus::Success && reactants.size() > 1)
        {
          status = ConfigParseStatus::TooManyReactionComponents;
        }

        photolysis.gas_phase = gas_phase;
        photolysis.products = products;
        photolysis.reactants = reactants;
        photolysis.unknown_properties = unknown_properties;
      }

      return { status, photolysis };
    }

<<<<<<< HEAD
=======
    /// @brief Parses a emission reaction
    /// @param object A json object that should have information containing arrhenius parameters
    /// @param existing_species A list of species configured in a mechanism
    /// @param existing_phases A list of phases configured in a mechanism
    /// @return A pair indicating parsing success and a struct of Emission parameters
>>>>>>> 47287047
    std::pair<ConfigParseStatus, types::Emission>
    ParseEmission(const json& object, const std::vector<types::Species> existing_species, const std::vector<types::Phase> existing_phases)
    {
      ConfigParseStatus status = ConfigParseStatus::Success;
      types::Emission emission;

      status = ValidateSchema(object, validation::emission.required_keys, validation::emission.optional_keys);
      if (status == ConfigParseStatus::Success)
      {
        std::vector<types::ReactionComponent> products{};
        for (const auto& product : object[validation::keys.products])
        {
          auto product_parse = ParseReactionComponent(product);
          status = product_parse.first;
          if (status != ConfigParseStatus::Success)
          {
            break;
          }
          products.push_back(product_parse.second);
        }

        if (object.contains(validation::keys.scaling_factor))
        {
          emission.scaling_factor_ = object[validation::keys.scaling_factor].get<double>();
        }

        if (object.contains(validation::keys.name))
        {
          emission.name = object[validation::keys.name].get<std::string>();
        }

        auto comments = GetComments(object, validation::emission.required_keys, validation::emission.optional_keys);

        std::unordered_map<std::string, std::string> unknown_properties;
        for (const auto& key : comments)
        {
          std::string val = object[key].dump();
          unknown_properties[key] = val;
        }

        std::vector<std::string> requested_species;
        for (const auto& spec : products)
        {
          requested_species.push_back(spec.species_name);
        }

        if (status == ConfigParseStatus::Success && RequiresUnknownSpecies(requested_species, existing_species))
        {
          status = ConfigParseStatus::ReactionRequiresUnknownSpecies;
        }

        std::string gas_phase = object[validation::keys.gas_phase].get<std::string>();
        auto it = std::find_if(existing_phases.begin(), existing_phases.end(), [&gas_phase](const auto& phase) { return phase.name == gas_phase; });
        if (status == ConfigParseStatus::Success && it == existing_phases.end())
        {
          status = ConfigParseStatus::UnknownPhase;
        }

        emission.gas_phase = gas_phase;
        emission.products = products;
        emission.unknown_properties = unknown_properties;
      }

      return { status, emission };
    }

<<<<<<< HEAD
=======
    /// @brief Parses a first order loss reaction
    /// @param object A json object that should have information containing arrhenius parameters
    /// @param existing_species A list of species configured in a mechanism
    /// @param existing_phases A list of phases configured in a mechanism
    /// @return A pair indicating parsing success and a struct of First Order Loss parameters
>>>>>>> 47287047
    std::pair<ConfigParseStatus, types::FirstOrderLoss>
    ParseFirstOrderLoss(const json& object, const std::vector<types::Species> existing_species, const std::vector<types::Phase> existing_phases)
    {
      ConfigParseStatus status = ConfigParseStatus::Success;
      types::FirstOrderLoss first_order_loss;

      status = ValidateSchema(object, validation::first_order_loss.required_keys, validation::first_order_loss.optional_keys);
      if (status == ConfigParseStatus::Success)
      {
        std::vector<types::ReactionComponent> reactants{};
        for (const auto& reactant : object[validation::keys.reactants])
        {
          auto reactant_parse = ParseReactionComponent(reactant);
          status = reactant_parse.first;
          if (status != ConfigParseStatus::Success)
          {
            break;
          }
          reactants.push_back(reactant_parse.second);
        }

        if (object.contains(validation::keys.scaling_factor))
        {
          first_order_loss.scaling_factor_ = object[validation::keys.scaling_factor].get<double>();
        }

        if (object.contains(validation::keys.name))
        {
          first_order_loss.name = object[validation::keys.name].get<std::string>();
        }

        auto comments = GetComments(object, validation::first_order_loss.required_keys, validation::first_order_loss.optional_keys);

        std::unordered_map<std::string, std::string> unknown_properties;
        for (const auto& key : comments)
        {
          std::string val = object[key].dump();
          unknown_properties[key] = val;
        }

        std::vector<std::string> requested_species;
        for (const auto& spec : reactants)
        {
          requested_species.push_back(spec.species_name);
        }

        if (status == ConfigParseStatus::Success && RequiresUnknownSpecies(requested_species, existing_species))
        {
          status = ConfigParseStatus::ReactionRequiresUnknownSpecies;
        }

        std::string gas_phase = object[validation::keys.gas_phase].get<std::string>();
        auto it = std::find_if(existing_phases.begin(), existing_phases.end(), [&gas_phase](const auto& phase) { return phase.name == gas_phase; });
        if (status == ConfigParseStatus::Success && it == existing_phases.end())
        {
          status = ConfigParseStatus::UnknownPhase;
        }

        if (status == ConfigParseStatus::Success && reactants.size() > 1)
        {
          status = ConfigParseStatus::TooManyReactionComponents;
        }

        first_order_loss.gas_phase = gas_phase;
        first_order_loss.reactants = reactants;
        first_order_loss.unknown_properties = unknown_properties;
      }

      return { status, first_order_loss };
    }

    /// @brief Parses all reactions
    /// @param objects A json object that should contain only valid reactions
    /// @param existing_species A list of spcecies configured for a mechanism
    /// @param existing_phases A list of phases configured for a mechanism
    /// @return A pair indicating parsing status and a Reactions struct filled with reactions configured for a mechansim
    std::pair<ConfigParseStatus, types::Reactions>
    ParseReactions(const json& objects, const std::vector<types::Species>& existing_species, const std::vector<types::Phase>& existing_phases)
    {
      ConfigParseStatus status = ConfigParseStatus::Success;
      types::Reactions reactions;

      for (const auto& object : objects)
      {
        std::string type = object[validation::keys.type].get<std::string>();
        if (type == validation::keys.Arrhenius_key)
        {
          auto arrhenius_parse = ParseArrhenius(object, existing_species, existing_phases);
          status = arrhenius_parse.first;
          if (status != ConfigParseStatus::Success)
          {
            break;
          }
          reactions.arrhenius.push_back(arrhenius_parse.second);
        }
        else if (type == validation::keys.CondensedPhaseArrhenius_key)
        {
          auto condensed_phase_arrhenius_parse = ParseCondensedPhaseArrhenius(object, existing_species, existing_phases);
          status = condensed_phase_arrhenius_parse.first;
          if (status != ConfigParseStatus::Success)
          {
            break;
          }
          reactions.condensed_phase_arrhenius.push_back(condensed_phase_arrhenius_parse.second);
        }
        else if (type == validation::keys.Troe_key)
        {
          auto troe_parse = ParseTroe(object, existing_species, existing_phases);
          status = troe_parse.first;
          if (status != ConfigParseStatus::Success)
          {
            break;
          }
          reactions.troe.push_back(troe_parse.second);
        }
        else if (type == validation::keys.Branched_key)
        {
          auto branched_parse = ParseBranched(object, existing_species, existing_phases);
          status = branched_parse.first;
          if (status != ConfigParseStatus::Success)
          {
            break;
          }
          reactions.branched.push_back(branched_parse.second);
        }
        else if (type == validation::keys.Tunneling_key)
        {
          auto tunneling_parse = ParseTunneling(object, existing_species, existing_phases);
          status = tunneling_parse.first;
          if (status != ConfigParseStatus::Success)
          {
            break;
          }
          reactions.tunneling.push_back(tunneling_parse.second);
        }
        else if (type == validation::keys.Surface_key)
        {
          auto surface_parse = ParseSurface(object, existing_species, existing_phases);
          status = surface_parse.first;
          if (status != ConfigParseStatus::Success)
          {
            break;
          }
          reactions.surface.push_back(surface_parse.second);
        }
        else if (type == validation::keys.Photolysis_key)
        {
          auto photolysis_parse = ParsePhotolysis(object, existing_species, existing_phases);
          status = photolysis_parse.first;
          if (status != ConfigParseStatus::Success)
          {
            break;
          }
          reactions.photolysis.push_back(photolysis_parse.second);
        }
        else if (type == validation::keys.Emission_key)
        {
          auto emission_parse = ParseEmission(object, existing_species, existing_phases);
          status = emission_parse.first;
          if (status != ConfigParseStatus::Success)
          {
            break;
          }
          reactions.emission.push_back(emission_parse.second);
        }
        else if (type == validation::keys.FirstOrderLoss_key)
        {
          auto first_order_loss_parse = ParseFirstOrderLoss(object, existing_species, existing_phases);
          status = first_order_loss_parse.first;
          if (status != ConfigParseStatus::Success)
          {
            break;
          }
          reactions.first_order_loss.push_back(first_order_loss_parse.second);
        }
      }

      return { status, reactions };
    }

    /// @brief Parse a mechanism 
    /// @param file_path a location on the hard drive containing a mechanism
    /// @return A pair containing the parsing status and a mechanism
    std::pair<ConfigParseStatus, types::Mechanism> JsonParser::Parse(const std::string& file_path)
    {
      return JsonParser::Parse(std::filesystem::path(file_path));
    }

    /// @brief Parse a mechanism 
    /// @param file_path a location on the hard drive containing a mechanism
    /// @return A pair containing the parsing status and a mechanism
    std::pair<ConfigParseStatus, types::Mechanism> JsonParser::Parse(const std::filesystem::path& file_path)
    {
      ConfigParseStatus status;

      if (!std::filesystem::exists(file_path) || std::filesystem::is_directory(file_path))
      {
        status = ConfigParseStatus::InvalidFilePath;
        std::string msg = configParseStatusToString(status);
        std::cerr << msg << std::endl;
        return { status, types::Mechanism() };
      }

      json config = json::parse(std::ifstream(file_path));

      return JsonParser::Parse(config);
    }

    /// @brief Parse a mechanism 
    /// @param object A json object representing a mechanism
    /// @return A pair containing the parsing status and a mechanism
    std::pair<ConfigParseStatus, types::Mechanism> JsonParser::Parse(const nlohmann::json& object)
    {
      ConfigParseStatus status;
      types::Mechanism mechanism;

      status = ValidateSchema(object, validation::configuration.required_keys, validation::configuration.optional_keys);

      if (status != ConfigParseStatus::Success)
      {
        std::string msg = configParseStatusToString(status);
        std::cerr << "[" << msg << "] Invalid top level configuration." << std::endl;
        return { status, mechanism };
      }

      std::string version = object[validation::keys.version].get<std::string>();

      if (version != getVersionString())
      {
        status = ConfigParseStatus::InvalidVersion;
        std::string msg = configParseStatusToString(status);
        std::cerr << "[" << msg << "] This parser supports version " << getVersionString() << " and you requested version " << version
                  << ". Please download the appropriate version of the parser or switch to the supported format's version." << std::endl;
      }

      std::string name = object[validation::keys.name].get<std::string>();
      mechanism.name = name;

      // parse all of the species at once
      auto species_parsing = ParseSpecies(object[validation::keys.species]);

      if (species_parsing.first != ConfigParseStatus::Success)
      {
        status = species_parsing.first;
        std::string msg = configParseStatusToString(status);
        std::cerr << "[" << msg << "] Failed to parse the species." << std::endl;
      }

      // parse all of the phases at once
      auto phases_parsing = ParsePhases(object[validation::keys.phases], species_parsing.second);

      if (phases_parsing.first != ConfigParseStatus::Success)
      {
        status = phases_parsing.first;
        std::string msg = configParseStatusToString(status);
        std::cerr << "[" << msg << "] Failed to parse the phases." << std::endl;
      }

      // parse all of the reactions at once
      auto reactions_parsing = ParseReactions(object[validation::keys.reactions], species_parsing.second, phases_parsing.second);

      if (reactions_parsing.first != ConfigParseStatus::Success)
      {
        status = reactions_parsing.first;
        std::string msg = configParseStatusToString(status);
        std::cerr << "[" << msg << "] Failed to parse the reactions." << std::endl;
      }

      mechanism.species = species_parsing.second;
      mechanism.phases = phases_parsing.second;
      mechanism.reactions = reactions_parsing.second;

      return { status, mechanism };
    }
  }  // namespace mechanism_configuration
}  // namespace open_atmos<|MERGE_RESOLUTION|>--- conflicted
+++ resolved
@@ -454,19 +454,16 @@
       return { status, arrhenius };
     }
 
-<<<<<<< HEAD
-    std::pair<ConfigParseStatus, types::CondensedPhaseArrhenius> ParseCondensedPhaseArrhenius(
-        const json& object,
-        const std::vector<types::Species>& existing_species,
-        const std::vector<types::Phase>& existing_phases)
-=======
+
     /// @brief Parses a condensed phase arrhenius reaction
     /// @param object A json object that should have information containing arrhenius parameters
     /// @param existing_species A list of species configured in a mechanism
     /// @param existing_phases A list of phases configured in a mechanism
     /// @return A pair indicating parsing success and a struct of Condensed Phase Arrhenius parameters
-    std::pair<ConfigParseStatus, types::CondensedPhaseArrhenius> ParseCondensedPhaseArrhenius(const json& object, const std::vector<types::Species>& existing_species, const std::vector<types::Phase>& existing_phases)
->>>>>>> 47287047
+    std::pair<ConfigParseStatus, types::CondensedPhaseArrhenius> ParseCondensedPhaseArrhenius(
+        const json& object,
+        const std::vector<types::Species>& existing_species,
+        const std::vector<types::Phase>& existing_phases)
     {
       ConfigParseStatus status = ConfigParseStatus::Success;
       types::CondensedPhaseArrhenius condensed_phase_arrhenius;
@@ -589,17 +586,13 @@
       return { status, condensed_phase_arrhenius };
     }
 
-<<<<<<< HEAD
-    std::pair<ConfigParseStatus, types::Troe>
-    ParseTroe(const json& object, const std::vector<types::Species>& existing_species, const std::vector<types::Phase> existing_phases)
-=======
     /// @brief Parses a troe reaction
     /// @param object A json object that should have information containing arrhenius parameters
     /// @param existing_species A list of species configured in a mechanism
     /// @param existing_phases A list of phases configured in a mechanism
     /// @return A pair indicating parsing success and a struct of Troe parameters
-    std::pair<ConfigParseStatus, types::Troe> ParseTroe(const json& object, const std::vector<types::Species>& existing_species, const std::vector<types::Phase> existing_phases)
->>>>>>> 47287047
+    std::pair<ConfigParseStatus, types::Troe>
+    ParseTroe(const json& object, const std::vector<types::Species>& existing_species, const std::vector<types::Phase> existing_phases)
     {
       ConfigParseStatus status = ConfigParseStatus::Success;
       types::Troe troe;
@@ -1085,14 +1078,11 @@
       return { status, photolysis };
     }
 
-<<<<<<< HEAD
-=======
     /// @brief Parses a emission reaction
     /// @param object A json object that should have information containing arrhenius parameters
     /// @param existing_species A list of species configured in a mechanism
     /// @param existing_phases A list of phases configured in a mechanism
     /// @return A pair indicating parsing success and a struct of Emission parameters
->>>>>>> 47287047
     std::pair<ConfigParseStatus, types::Emission>
     ParseEmission(const json& object, const std::vector<types::Species> existing_species, const std::vector<types::Phase> existing_phases)
     {
@@ -1159,14 +1149,11 @@
       return { status, emission };
     }
 
-<<<<<<< HEAD
-=======
     /// @brief Parses a first order loss reaction
     /// @param object A json object that should have information containing arrhenius parameters
     /// @param existing_species A list of species configured in a mechanism
     /// @param existing_phases A list of phases configured in a mechanism
     /// @return A pair indicating parsing success and a struct of First Order Loss parameters
->>>>>>> 47287047
     std::pair<ConfigParseStatus, types::FirstOrderLoss>
     ParseFirstOrderLoss(const json& object, const std::vector<types::Species> existing_species, const std::vector<types::Phase> existing_phases)
     {
