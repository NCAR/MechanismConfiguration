--- conflicted
+++ resolved
@@ -1332,16 +1332,11 @@
       return { status, first_order_loss };
     }
 
-<<<<<<< HEAD
     /// @brief Parses a wet deposition reaction
-=======
-    /// @brief Parses a first order loss reaction
->>>>>>> fe81f918
     /// @param object A json object that should have information containing arrhenius parameters
     /// @param existing_species A list of species configured in a mechanism
     /// @param existing_phases A list of phases configured in a mechanism
     /// @return A pair indicating parsing success and a struct of First Order Loss parameters
-<<<<<<< HEAD
     std::pair<ConfigParseStatus, types::WetDeposition>
     ParseWetDeposition(const json& object, const std::vector<types::Species> existing_species, const std::vector<types::Phase> existing_phases)
     {
@@ -1362,7 +1357,35 @@
         }
 
         auto comments = GetComments(object, validation::wet_deposition.required_keys, validation::wet_deposition.optional_keys);
-=======
+
+        std::unordered_map<std::string, std::string> unknown_properties;
+        for (const auto& key : comments)
+        {
+          std::string val = object[key].dump();
+          unknown_properties[key] = val;
+        }
+
+        std::string aerosol_phase = object[validation::keys.aerosol_phase].get<std::string>();
+
+        // check if aerosol phase exists
+        auto it = std::find_if(existing_phases.begin(), existing_phases.end(), [&aerosol_phase](const auto& phase) { return phase.name == aerosol_phase; });
+        if (status == ConfigParseStatus::Success && it == existing_phases.end())
+        {
+          status = ConfigParseStatus::UnknownPhase;
+        }
+
+        wet_deposition.aerosol_phase = aerosol_phase;
+        wet_deposition.unknown_properties = unknown_properties;
+      }
+
+      return { status, wet_deposition };
+    }
+
+    /// @brief Parses a first order loss reaction
+    /// @param object A json object that should have information containing arrhenius parameters
+    /// @param existing_species A list of species configured in a mechanism
+    /// @param existing_phases A list of phases configured in a mechanism
+    /// @return A pair indicating parsing success and a struct of First Order Loss parameters
     std::pair<ConfigParseStatus, types::HenrysLaw>
     ParseHenrysLaw(const json& object, const std::vector<types::Species> existing_species, const std::vector<types::Phase> existing_phases)
     {
@@ -1384,7 +1407,6 @@
         }
 
         auto comments = GetComments(object, validation::henrys_law.required_keys, validation::henrys_law.optional_keys);
->>>>>>> fe81f918
 
         std::unordered_map<std::string, std::string> unknown_properties;
         for (const auto& key : comments)
@@ -1393,12 +1415,6 @@
           unknown_properties[key] = val;
         }
 
-<<<<<<< HEAD
-        std::string aerosol_phase = object[validation::keys.aerosol_phase].get<std::string>();
-
-        // check if aerosol phase exists
-        auto it = std::find_if(existing_phases.begin(), existing_phases.end(), [&aerosol_phase](const auto& phase) { return phase.name == aerosol_phase; });
-=======
         std::vector<std::string> requested_species;
         requested_species.push_back(gas_phase_species);
         requested_species.push_back(aerosol_phase_species);
@@ -1414,19 +1430,11 @@
         }
 
         auto it = std::find_if(existing_phases.begin(), existing_phases.end(), [&gas_phase](const auto& phase) { return phase.name == gas_phase; });
->>>>>>> fe81f918
         if (status == ConfigParseStatus::Success && it == existing_phases.end())
         {
           status = ConfigParseStatus::UnknownPhase;
         }
 
-<<<<<<< HEAD
-        wet_deposition.aerosol_phase = aerosol_phase;
-        wet_deposition.unknown_properties = unknown_properties;
-      }
-
-      return { status, wet_deposition };
-=======
         auto phase_it = std::find_if(
             existing_phases.begin(), existing_phases.end(), [&aerosol_phase](const types::Phase& phase) { return phase.name == aerosol_phase; });
 
@@ -1453,7 +1461,6 @@
       }
 
       return { status, henrys_law };
->>>>>>> fe81f918
     }
 
     /// @brief Parses all reactions
@@ -1570,26 +1577,25 @@
           }
           reactions.first_order_loss.push_back(first_order_loss_parse.second);
         }
-<<<<<<< HEAD
         else if (type == validation::keys.WetDeposition_key)
         {
           auto wet_deposition_parse = ParseWetDeposition(object, existing_species, existing_phases);
           status = wet_deposition_parse.first;
-=======
+          if (status != ConfigParseStatus::Success)
+          {
+            break;
+          }
+          reactions.wet_deposition.push_back(wet_deposition_parse.second);
+        }
         else if (type == validation::keys.HenrysLaw_key)
         {
           auto henrys_law_parse = ParseHenrysLaw(object, existing_species, existing_phases);
           status = henrys_law_parse.first;
->>>>>>> fe81f918
-          if (status != ConfigParseStatus::Success)
-          {
-            break;
-          }
-<<<<<<< HEAD
-          reactions.wet_deposition.push_back(wet_deposition_parse.second);
-=======
+          if (status != ConfigParseStatus::Success)
+          {
+            break;
+          }
           reactions.henrys_law.push_back(henrys_law_parse.second);
->>>>>>> fe81f918
         }
       }
 
