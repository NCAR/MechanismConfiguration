// Copyright (C) 2023-2024 National Center for Atmospheric Research, University of Illinois at Urbana-Champaign
//
// SPDX-License-Identifier: Apache-2.0

#include <open_atmos/constants.hpp>
#include <open_atmos/mechanism_configuration/parser.hpp>
#include <open_atmos/mechanism_configuration/validation.hpp>
#include <open_atmos/mechanism_configuration/version.hpp>

namespace open_atmos
{
  namespace mechanism_configuration
  {
    using nlohmann::json;

    std::string configParseStatusToString(const ConfigParseStatus& status)
    {
      switch (status)
      {
        case ConfigParseStatus::Success: return "Success";
        case ConfigParseStatus::None: return "None";
        case ConfigParseStatus::InvalidKey: return "InvalidKey";
        case ConfigParseStatus::UnknownKey: return "UnknownKey";
        case ConfigParseStatus::InvalidFilePath: return "InvalidFilePath";
        case ConfigParseStatus::ObjectTypeNotFound: return "ObjectTypeNotFound";
        case ConfigParseStatus::RequiredKeyNotFound: return "RequiredKeyNotFound";
        case ConfigParseStatus::MutuallyExclusiveOption: return "MutuallyExclusiveOption";
        case ConfigParseStatus::DuplicateSpeciesDetected: return "DuplicateSpeciesDetected";
        case ConfigParseStatus::DuplicatePhasesDetected: return "DuplicatePhasesDetected";
        case ConfigParseStatus::PhaseRequiresUnknownSpecies: return "PhaseRequiresUnknownSpecies";
        case ConfigParseStatus::ReactionRequiresUnknownSpecies: return "ReactionRequiresUnknownSpecies";
        case ConfigParseStatus::UnknownPhase: return "UnknownPhase";
        case ConfigParseStatus::RequestedAerosolSpeciesNotIncludedInAerosolPhase: return "RequestedAerosolSpeciesNotIncludedInAerosolPhase";
        case ConfigParseStatus::TooManyReactionComponents: return "TooManyReactionComponents";
        case ConfigParseStatus::InvalidIonPair: return "InvalidIonPair";
        default: return "Unknown";
      }
    }

    // Returns a vector for the allowed nonstandard keys, those that start with two underscores, like "__absolute tolerance"
    std::vector<std::string>
    GetComments(const json& object, const std::vector<std::string>& required_keys, const std::vector<std::string>& optional_keys)
    {
      // standard keys are:
      // those in required keys
      // those in optional keys
      // starting with __
      // anything else is reported as an error so that typos are caught, specifically for optional keys

      std::vector<std::string> sorted_object_keys;
      for (auto& [key, value] : object.items())
        sorted_object_keys.push_back(key);

      auto sorted_required_keys = required_keys;
      auto sorted_optional_keys = optional_keys;
      std::sort(sorted_object_keys.begin(), sorted_object_keys.end());
      std::sort(sorted_required_keys.begin(), sorted_required_keys.end());
      std::sort(sorted_optional_keys.begin(), sorted_optional_keys.end());

      // get the difference between the object keys and those required
      // what's left should be the optional keys and valid comments
      std::vector<std::string> difference;
      std::set_difference(
          sorted_object_keys.begin(),
          sorted_object_keys.end(),
          sorted_required_keys.begin(),
          sorted_required_keys.end(),
          std::back_inserter(difference));

      std::vector<std::string> remaining;
      std::set_difference(
          difference.begin(), difference.end(), sorted_optional_keys.begin(), sorted_optional_keys.end(), std::back_inserter(remaining));

      return remaining;
    }

    /// @brief Search for nonstandard keys. Only nonstandard keys starting with __ are allowed. Others are considered typos
    /// @param object the object whose keys need to be validated
    /// @param required_keys The required keys
    /// @param optional_keys The optional keys
    /// @return true if only standard keys are found
    ConfigParseStatus ValidateSchema(const json& object, const std::vector<std::string>& required_keys, const std::vector<std::string>& optional_keys)
    {
      // standard keys are:
      // those in required keys
      // those in optional keys
      // starting with __
      // anything else is reported as an error so that typos are caught, specifically for optional keys

      // debug statement
      // std::cout << "ValidateSchema object " << object.dump(4) << std::endl;

      if (!object.empty() && object.begin().value().is_null())
      {
        return ConfigParseStatus::Success;
      }

      std::vector<std::string> sorted_object_keys;
      for (auto& [key, value] : object.items())
        sorted_object_keys.push_back(key);

      auto sorted_required_keys = required_keys;
      auto sorted_optional_keys = optional_keys;
      std::sort(sorted_object_keys.begin(), sorted_object_keys.end());
      std::sort(sorted_required_keys.begin(), sorted_required_keys.end());
      std::sort(sorted_optional_keys.begin(), sorted_optional_keys.end());

      // get the difference between the object keys and those required
      // what's left should be the optional keys and valid comments
      std::vector<std::string> difference;
      std::set_difference(
          sorted_object_keys.begin(),
          sorted_object_keys.end(),
          sorted_required_keys.begin(),
          sorted_required_keys.end(),
          std::back_inserter(difference));

      // check that the number of keys remaining is exactly equal to the expected number of required keys
      if (difference.size() != (sorted_object_keys.size() - required_keys.size()))
      {
        std::vector<std::string> missing_keys;
        std::set_difference(
            sorted_required_keys.begin(),
            sorted_required_keys.end(),
            sorted_object_keys.begin(),
            sorted_object_keys.end(),
            std::back_inserter(missing_keys));
        for (auto& key : missing_keys)
          std::cerr << "Missing required key '" << key << "' in object: " << object << std::endl;

        return ConfigParseStatus::RequiredKeyNotFound;
      }

      std::vector<std::string> remaining;
      std::set_difference(
          difference.begin(), difference.end(), sorted_optional_keys.begin(), sorted_optional_keys.end(), std::back_inserter(remaining));

      // now, anything left must be standard comment starting with __
      for (auto& key : remaining)
      {
        if (key.find("__") == std::string::npos)
        {
          std::cerr << "Non-standard key '" << key << "' found in object" << object << std::endl;

          return ConfigParseStatus::InvalidKey;
        }
      }
      return ConfigParseStatus::Success;
    }

    template<typename T>
    bool ContainsUniqueObjectsByName(const std::vector<T>& collection)
    {
      for (size_t i = 0; i < collection.size(); ++i)
      {
        for (size_t j = i + 1; j < collection.size(); ++j)
        {
          if (collection[i].name == collection[j].name)
          {
            return false;
          }
        }
      }
      return true;
    }

    /// @brief Check if any species in required by a reaction is not in the species configured for this mechanism
    /// @param requested_species a list of species needed by a reaction
    /// @param existing_species all configured species in the mechanism
    /// @return a boolean indicating if this reaction needs species that are not configured in the mechanism
    bool RequiresUnknownSpecies(const std::vector<std::string> requested_species, const std::vector<types::Species>& existing_species)
    {
      for (const auto& spec : requested_species)
      {
        auto it =
            std::find_if(existing_species.begin(), existing_species.end(), [&spec](const types::Species& existing) { return existing.name == spec; });

        if (it == existing_species.end())
        {
          return true;
        }
      }
      return false;
    }

    /// @brief Check if any species in required by a reaction is not in the species configured for this mechanism
    /// @param requested_species a list of species needed by a reaction
    /// @param existing_species all configured species in the mechanism
    /// @return a boolean indicating if this reaction needs species that are not configured in the mechanism
    bool RequiresUnknownSpecies(const std::vector<std::string> requested_species, const std::vector<std::string>& existing_species)
    {
      for (const auto& spec : requested_species)
      {
        auto it = std::find_if(existing_species.begin(), existing_species.end(), [&spec](const std::string& existing) { return existing == spec; });

        if (it == existing_species.end())
        {
          return true;
        }
      }
      return false;
    }

    /// @brief Parses species in a mechanism
    /// @param objects json object of species
    /// @return A pair indicating parsing success and a list of species
    std::pair<ConfigParseStatus, std::vector<types::Species>> ParseSpecies(const json& objects)
    {
      ConfigParseStatus status = ConfigParseStatus::Success;
      std::vector<types::Species> all_species;

      for (const auto& object : objects)
      {
        types::Species species;
        status = ValidateSchema(object, validation::species.required_keys, validation::species.optional_keys);
        if (status != ConfigParseStatus::Success)
        {
          break;
        }

        std::string name = object[validation::keys.name].get<std::string>();

        std::map<std::string, double> numerical_properties{};
        for (const auto& key : validation::species.optional_keys)
        {
          if (object.contains(key))
          {
            double val = object[key].get<double>();
            numerical_properties[key] = val;
          }
        }

        auto comments = GetComments(object, validation::species.required_keys, validation::species.optional_keys);

        std::unordered_map<std::string, std::string> unknown_properties;
        for (const auto& key : comments)
        {
          std::string val = object[key].dump();
          unknown_properties[key] = val;
        }

        species.name = name;
        species.optional_numerical_properties = numerical_properties;
        species.unknown_properties = unknown_properties;

        all_species.push_back(species);
      }

      if (!ContainsUniqueObjectsByName<types::Species>(all_species))
        status = ConfigParseStatus::DuplicateSpeciesDetected;

      return { status, all_species };
    }

    /// @brief Parses phases in a mechanism
    /// @param objects jsoon object of phases
    /// @param existing_species a list of species configured in the mechanism
    /// @return A pair indicating parsing success and a list of phases
    std::pair<ConfigParseStatus, std::vector<types::Phase>> ParsePhases(const json& objects, const std::vector<types::Species> existing_species)
    {
      ConfigParseStatus status = ConfigParseStatus::Success;
      std::vector<types::Phase> all_phases;

      for (const auto& object : objects)
      {
        types::Phase phase;
        status = ValidateSchema(object, validation::phase.required_keys, validation::phase.optional_keys);
        if (status != ConfigParseStatus::Success)
        {
          break;
        }

        std::string name = object[validation::keys.name].get<std::string>();

        std::vector<std::string> species{};
        for (const auto& spec : object[validation::keys.species])
        {
          species.push_back(spec);
        }

        auto comments = GetComments(object, validation::phase.required_keys, validation::phase.optional_keys);

        std::unordered_map<std::string, std::string> unknown_properties;
        for (const auto& key : comments)
        {
          std::string val = object[key].dump();
          unknown_properties[key] = val;
        }

        phase.name = name;
        phase.species = species;
        phase.unknown_properties = unknown_properties;

        if (RequiresUnknownSpecies(species, existing_species))
        {
          status = ConfigParseStatus::PhaseRequiresUnknownSpecies;
          break;
        }

        all_phases.push_back(phase);
      }

      if (status == ConfigParseStatus::Success && !ContainsUniqueObjectsByName<types::Phase>(all_phases))
        status = ConfigParseStatus::DuplicatePhasesDetected;

      return { status, all_phases };
    }

    /// @brief Parses all reactions
    /// @param object
    /// @return A pair indicating parsing success and a struct of all reactions found in the mechanism
    std::pair<ConfigParseStatus, types::ReactionComponent> ParseReactionComponent(const json& object)
    {
      ConfigParseStatus status = ConfigParseStatus::Success;
      types::ReactionComponent component;

      status = ValidateSchema(object, validation::reaction_component.required_keys, validation::reaction_component.optional_keys);
      if (status == ConfigParseStatus::Success)
      {
        std::string species_name = object[validation::keys.species_name].get<std::string>();
        double coefficient = 1;
        if (object.contains(validation::keys.coefficient))
        {
          coefficient = object[validation::keys.coefficient].get<double>();
        }

        auto comments = GetComments(object, validation::reaction_component.required_keys, validation::reaction_component.optional_keys);

        std::unordered_map<std::string, std::string> unknown_properties;
        for (const auto& key : comments)
        {
          std::string val = object[key].dump();
          unknown_properties[key] = val;
        }

        component.species_name = species_name;
        component.coefficient = coefficient;
        component.unknown_properties = unknown_properties;
      }

      return { status, component };
    }

    /// @brief Parses an arrhenius reaction
    /// @param object A json object that should have information containing arrhenius parameters
    /// @param existing_species A list of species configured in a mechanism
    /// @param existing_phases A list of phases configured in a mechanism
    /// @return A pair indicating parsing success and a struct of Arrhenius parameters
    std::pair<ConfigParseStatus, types::Arrhenius>
    ParseArrhenius(const json& object, const std::vector<types::Species>& existing_species, const std::vector<types::Phase> existing_phases)
    {
      ConfigParseStatus status = ConfigParseStatus::Success;
      types::Arrhenius arrhenius;

      status = ValidateSchema(object, validation::arrhenius.required_keys, validation::arrhenius.optional_keys);
      if (status == ConfigParseStatus::Success)
      {
        std::vector<types::ReactionComponent> products{};
        for (const auto& product : object[validation::keys.products])
        {
          auto product_parse = ParseReactionComponent(product);
          status = product_parse.first;
          if (status != ConfigParseStatus::Success)
          {
            break;
          }
          products.push_back(product_parse.second);
        }

        std::vector<types::ReactionComponent> reactants{};
        for (const auto& reactant : object[validation::keys.reactants])
        {
          auto reactant_parse = ParseReactionComponent(reactant);
          status = reactant_parse.first;
          if (status != ConfigParseStatus::Success)
          {
            break;
          }
          reactants.push_back(reactant_parse.second);
        }

        if (object.contains(validation::keys.A))
        {
          arrhenius.A = object[validation::keys.A].get<double>();
        }
        if (object.contains(validation::keys.B))
        {
          arrhenius.B = object[validation::keys.B].get<double>();
        }
        if (object.contains(validation::keys.C))
        {
          arrhenius.C = object[validation::keys.C].get<double>();
        }
        if (object.contains(validation::keys.D))
        {
          arrhenius.D = object[validation::keys.D].get<double>();
        }
        if (object.contains(validation::keys.E))
        {
          arrhenius.E = object[validation::keys.E].get<double>();
        }
        if (object.contains(validation::keys.Ea))
        {
          if (arrhenius.C != 0)
          {
            std::cerr << "Ea is specified when C is also specified for an Arrhenius reaction. Pick one." << std::endl;
            status = ConfigParseStatus::MutuallyExclusiveOption;
          }
          // Calculate 'C' using 'Ea'
          arrhenius.C = -1 * object[validation::keys.Ea].get<double>() / constants::boltzmann;
        }

        if (object.contains(validation::keys.name))
        {
          arrhenius.name = object[validation::keys.name].get<std::string>();
        }

        auto comments = GetComments(object, validation::arrhenius.required_keys, validation::arrhenius.optional_keys);

        std::unordered_map<std::string, std::string> unknown_properties;
        for (const auto& key : comments)
        {
          std::string val = object[key].dump();
          unknown_properties[key] = val;
        }

        std::vector<std::string> requested_species;
        for (const auto& spec : products)
        {
          requested_species.push_back(spec.species_name);
        }
        for (const auto& spec : reactants)
        {
          requested_species.push_back(spec.species_name);
        }

        if (status == ConfigParseStatus::Success && RequiresUnknownSpecies(requested_species, existing_species))
        {
          status = ConfigParseStatus::ReactionRequiresUnknownSpecies;
        }

        std::string gas_phase = object[validation::keys.gas_phase].get<std::string>();
        auto it = std::find_if(existing_phases.begin(), existing_phases.end(), [&gas_phase](const auto& phase) { return phase.name == gas_phase; });
        if (status == ConfigParseStatus::Success && it == existing_phases.end())
        {
          status = ConfigParseStatus::UnknownPhase;
        }

        arrhenius.gas_phase = gas_phase;
        arrhenius.products = products;
        arrhenius.reactants = reactants;
        arrhenius.unknown_properties = unknown_properties;
      }

      return { status, arrhenius };
    }

    /// @brief Parses a condensed phase arrhenius reaction
    /// @param object A json object that should have information containing arrhenius parameters
    /// @param existing_species A list of species configured in a mechanism
    /// @param existing_phases A list of phases configured in a mechanism
    /// @return A pair indicating parsing success and a struct of Condensed Phase Arrhenius parameters
    std::pair<ConfigParseStatus, types::CondensedPhaseArrhenius> ParseCondensedPhaseArrhenius(
        const json& object,
        const std::vector<types::Species>& existing_species,
        const std::vector<types::Phase>& existing_phases)
    {
      ConfigParseStatus status = ConfigParseStatus::Success;
      types::CondensedPhaseArrhenius condensed_phase_arrhenius;

      status = ValidateSchema(object, validation::condensed_phase_arrhenius.required_keys, validation::condensed_phase_arrhenius.optional_keys);
      if (status == ConfigParseStatus::Success)
      {
        std::vector<types::ReactionComponent> products{};
        for (const auto& product : object[validation::keys.products])
        {
          auto product_parse = ParseReactionComponent(product);
          status = product_parse.first;
          if (status != ConfigParseStatus::Success)
          {
            break;
          }
          products.push_back(product_parse.second);
        }

        std::vector<types::ReactionComponent> reactants{};
        for (const auto& reactant : object[validation::keys.reactants])
        {
          auto reactant_parse = ParseReactionComponent(reactant);
          status = reactant_parse.first;
          if (status != ConfigParseStatus::Success)
          {
            break;
          }
          reactants.push_back(reactant_parse.second);
        }

        if (object.contains(validation::keys.A))
        {
          condensed_phase_arrhenius.A = object[validation::keys.A].get<double>();
        }
        if (object.contains(validation::keys.B))
        {
          condensed_phase_arrhenius.B = object[validation::keys.B].get<double>();
        }
        if (object.contains(validation::keys.C))
        {
          condensed_phase_arrhenius.C = object[validation::keys.C].get<double>();
        }
        if (object.contains(validation::keys.D))
        {
          condensed_phase_arrhenius.D = object[validation::keys.D].get<double>();
        }
        if (object.contains(validation::keys.E))
        {
          condensed_phase_arrhenius.E = object[validation::keys.E].get<double>();
        }
        if (object.contains(validation::keys.Ea))
        {
          if (condensed_phase_arrhenius.C != 0)
          {
            std::cerr << "Ea is specified when C is also specified for an CondensedPhasecondensed_phase_arrhenius reaction. Pick one." << std::endl;
            status = ConfigParseStatus::MutuallyExclusiveOption;
          }
          // Calculate 'C' using 'Ea'
          condensed_phase_arrhenius.C = -1 * object[validation::keys.Ea].get<double>() / constants::boltzmann;
        }

        if (object.contains(validation::keys.name))
        {
          condensed_phase_arrhenius.name = object[validation::keys.name].get<std::string>();
        }

        auto comments = GetComments(object, validation::condensed_phase_arrhenius.required_keys, validation::condensed_phase_arrhenius.optional_keys);

        std::unordered_map<std::string, std::string> unknown_properties;
        for (const auto& key : comments)
        {
          std::string val = object[key].dump();
          unknown_properties[key] = val;
        }

        std::string aerosol_phase = object[validation::keys.aerosol_phase].get<std::string>();
        std::string aerosol_phase_water = object[validation::keys.aerosol_phase_water].get<std::string>();

        std::vector<std::string> requested_species;
        for (const auto& spec : products)
        {
          requested_species.push_back(spec.species_name);
        }
        for (const auto& spec : reactants)
        {
          requested_species.push_back(spec.species_name);
        }
        requested_species.push_back(aerosol_phase_water);

        if (status == ConfigParseStatus::Success && RequiresUnknownSpecies(requested_species, existing_species))
        {
          status = ConfigParseStatus::ReactionRequiresUnknownSpecies;
        }

        auto phase_it = std::find_if(
            existing_phases.begin(), existing_phases.end(), [&aerosol_phase](const types::Phase& phase) { return phase.name == aerosol_phase; });

        if (phase_it != existing_phases.end())
        {
          // check if all of the species for this reaction are actually in the aerosol phase
          std::vector<std::string> aerosol_phase_species = { (*phase_it).species.begin(), (*phase_it).species.end() };
          if (status == ConfigParseStatus::Success && RequiresUnknownSpecies(requested_species, aerosol_phase_species))
          {
            status = ConfigParseStatus::RequestedAerosolSpeciesNotIncludedInAerosolPhase;
          }
        }
        else
        {
          status = ConfigParseStatus::UnknownPhase;
        }

        condensed_phase_arrhenius.aerosol_phase = aerosol_phase;
        condensed_phase_arrhenius.aerosol_phase_water = aerosol_phase_water;
        condensed_phase_arrhenius.products = products;
        condensed_phase_arrhenius.reactants = reactants;
        condensed_phase_arrhenius.unknown_properties = unknown_properties;
      }

      return { status, condensed_phase_arrhenius };
    }

    /// @brief Parses a troe reaction
    /// @param object A json object that should have information containing arrhenius parameters
    /// @param existing_species A list of species configured in a mechanism
    /// @param existing_phases A list of phases configured in a mechanism
    /// @return A pair indicating parsing success and a struct of Troe parameters
    std::pair<ConfigParseStatus, types::Troe>
    ParseTroe(const json& object, const std::vector<types::Species>& existing_species, const std::vector<types::Phase> existing_phases)
    {
      ConfigParseStatus status = ConfigParseStatus::Success;
      types::Troe troe;

      status = ValidateSchema(object, validation::troe.required_keys, validation::troe.optional_keys);
      if (status == ConfigParseStatus::Success)
      {
        std::vector<types::ReactionComponent> products{};
        for (const auto& product : object[validation::keys.products])
        {
          auto product_parse = ParseReactionComponent(product);
          status = product_parse.first;
          if (status != ConfigParseStatus::Success)
          {
            break;
          }
          products.push_back(product_parse.second);
        }

        std::vector<types::ReactionComponent> reactants{};
        for (const auto& reactant : object[validation::keys.reactants])
        {
          auto reactant_parse = ParseReactionComponent(reactant);
          status = reactant_parse.first;
          if (status != ConfigParseStatus::Success)
          {
            break;
          }
          reactants.push_back(reactant_parse.second);
        }

        if (object.contains(validation::keys.k0_A))
        {
          troe.k0_A = object[validation::keys.k0_A].get<double>();
        }
        if (object.contains(validation::keys.k0_B))
        {
          troe.k0_B = object[validation::keys.k0_B].get<double>();
        }
        if (object.contains(validation::keys.k0_C))
        {
          troe.k0_C = object[validation::keys.k0_C].get<double>();
        }
        if (object.contains(validation::keys.kinf_A))
        {
          troe.kinf_A = object[validation::keys.kinf_A].get<double>();
        }
        if (object.contains(validation::keys.kinf_B))
        {
          troe.kinf_B = object[validation::keys.kinf_B].get<double>();
        }
        if (object.contains(validation::keys.kinf_C))
        {
          troe.kinf_C = object[validation::keys.kinf_C].get<double>();
        }
        if (object.contains(validation::keys.Fc))
        {
          troe.Fc = object[validation::keys.Fc].get<double>();
        }
        if (object.contains(validation::keys.N))
        {
          troe.N = object[validation::keys.N].get<double>();
        }

        if (object.contains(validation::keys.name))
        {
          troe.name = object[validation::keys.name].get<std::string>();
        }

        auto comments = GetComments(object, validation::troe.required_keys, validation::troe.optional_keys);

        std::unordered_map<std::string, std::string> unknown_properties;
        for (const auto& key : comments)
        {
          std::string val = object[key].dump();
          unknown_properties[key] = val;
        }

        std::vector<std::string> requested_species;
        for (const auto& spec : products)
        {
          requested_species.push_back(spec.species_name);
        }
        for (const auto& spec : reactants)
        {
          requested_species.push_back(spec.species_name);
        }

        if (status == ConfigParseStatus::Success && RequiresUnknownSpecies(requested_species, existing_species))
        {
          status = ConfigParseStatus::ReactionRequiresUnknownSpecies;
        }

        std::string gas_phase = object[validation::keys.gas_phase].get<std::string>();
        auto it = std::find_if(existing_phases.begin(), existing_phases.end(), [&gas_phase](const auto& phase) { return phase.name == gas_phase; });
        if (status == ConfigParseStatus::Success && it == existing_phases.end())
        {
          status = ConfigParseStatus::UnknownPhase;
        }

        troe.gas_phase = gas_phase;
        troe.products = products;
        troe.reactants = reactants;
        troe.unknown_properties = unknown_properties;
      }

      return { status, troe };
    }

    /// @brief Parses a branched reaction
    /// @param object A json object that should have information containing arrhenius parameters
    /// @param existing_species A list of species configured in a mechanism
    /// @param existing_phases A list of phases configured in a mechanism
    /// @return A pair indicating parsing success and a struct of Branched parameters
    std::pair<ConfigParseStatus, types::Branched>
    ParseBranched(const json& object, const std::vector<types::Species>& existing_species, const std::vector<types::Phase> existing_phases)
    {
      ConfigParseStatus status = ConfigParseStatus::Success;
      types::Branched branched;

      status = ValidateSchema(object, validation::branched.required_keys, validation::branched.optional_keys);
      if (status == ConfigParseStatus::Success)
      {
        std::vector<types::ReactionComponent> alkoxy_products{};
        for (const auto& product : object[validation::keys.alkoxy_products])
        {
          auto product_parse = ParseReactionComponent(product);
          status = product_parse.first;
          if (status != ConfigParseStatus::Success)
          {
            break;
          }
          alkoxy_products.push_back(product_parse.second);
        }

        std::vector<types::ReactionComponent> nitrate_products{};
        for (const auto& product : object[validation::keys.nitrate_products])
        {
          auto product_parse = ParseReactionComponent(product);
          status = product_parse.first;
          if (status != ConfigParseStatus::Success)
          {
            break;
          }
          nitrate_products.push_back(product_parse.second);
        }

        std::vector<types::ReactionComponent> reactants{};
        for (const auto& reactant : object[validation::keys.reactants])
        {
          auto reactant_parse = ParseReactionComponent(reactant);
          status = reactant_parse.first;
          if (status != ConfigParseStatus::Success)
          {
            break;
          }
          reactants.push_back(reactant_parse.second);
        }

        branched.X = object[validation::keys.X].get<double>();
        branched.Y = object[validation::keys.Y].get<double>();
        branched.a0 = object[validation::keys.a0].get<double>();
        branched.n = object[validation::keys.n].get<double>();

        if (object.contains(validation::keys.name))
        {
          branched.name = object[validation::keys.name].get<std::string>();
        }

        auto comments = GetComments(object, validation::branched.required_keys, validation::branched.optional_keys);

        std::unordered_map<std::string, std::string> unknown_properties;
        for (const auto& key : comments)
        {
          std::string val = object[key].dump();
          unknown_properties[key] = val;
        }

        std::vector<std::string> requested_species;
        for (const auto& spec : nitrate_products)
        {
          requested_species.push_back(spec.species_name);
        }
        for (const auto& spec : alkoxy_products)
        {
          requested_species.push_back(spec.species_name);
        }
        for (const auto& spec : reactants)
        {
          requested_species.push_back(spec.species_name);
        }

        if (status == ConfigParseStatus::Success && RequiresUnknownSpecies(requested_species, existing_species))
        {
          status = ConfigParseStatus::ReactionRequiresUnknownSpecies;
        }

        std::string gas_phase = object[validation::keys.gas_phase].get<std::string>();
        auto it = std::find_if(existing_phases.begin(), existing_phases.end(), [&gas_phase](const auto& phase) { return phase.name == gas_phase; });
        if (status == ConfigParseStatus::Success && it == existing_phases.end())
        {
          status = ConfigParseStatus::UnknownPhase;
        }

        branched.gas_phase = gas_phase;
        branched.nitrate_products = nitrate_products;
        branched.alkoxy_products = alkoxy_products;
        branched.reactants = reactants;
        branched.unknown_properties = unknown_properties;
      }

      return { status, branched };
    }

    /// @brief Parses a tunneling reaction
    /// @param object A json object that should have information containing arrhenius parameters
    /// @param existing_species A list of species configured in a mechanism
    /// @param existing_phases A list of phases configured in a mechanism
    /// @return A pair indicating parsing success and a struct of Tunneling parameters
    std::pair<ConfigParseStatus, types::Tunneling>
    ParseTunneling(const json& object, const std::vector<types::Species>& existing_species, const std::vector<types::Phase> existing_phases)
    {
      ConfigParseStatus status = ConfigParseStatus::Success;
      types::Tunneling tunneling;

      status = ValidateSchema(object, validation::tunneling.required_keys, validation::tunneling.optional_keys);
      if (status == ConfigParseStatus::Success)
      {
        std::vector<types::ReactionComponent> products{};
        for (const auto& product : object[validation::keys.products])
        {
          auto product_parse = ParseReactionComponent(product);
          status = product_parse.first;
          if (status != ConfigParseStatus::Success)
          {
            break;
          }
          products.push_back(product_parse.second);
        }

        std::vector<types::ReactionComponent> reactants{};
        for (const auto& reactant : object[validation::keys.reactants])
        {
          auto reactant_parse = ParseReactionComponent(reactant);
          status = reactant_parse.first;
          if (status != ConfigParseStatus::Success)
          {
            break;
          }
          reactants.push_back(reactant_parse.second);
        }

        if (object.contains(validation::keys.A))
        {
          tunneling.A = object[validation::keys.A].get<double>();
        }
        if (object.contains(validation::keys.B))
        {
          tunneling.B = object[validation::keys.B].get<double>();
        }
        if (object.contains(validation::keys.C))
        {
          tunneling.C = object[validation::keys.C].get<double>();
        }

        if (object.contains(validation::keys.name))
        {
          tunneling.name = object[validation::keys.name].get<std::string>();
        }

        auto comments = GetComments(object, validation::tunneling.required_keys, validation::tunneling.optional_keys);

        std::unordered_map<std::string, std::string> unknown_properties;
        for (const auto& key : comments)
        {
          std::string val = object[key].dump();
          unknown_properties[key] = val;
        }

        std::vector<std::string> requested_species;
        for (const auto& spec : products)
        {
          requested_species.push_back(spec.species_name);
        }
        for (const auto& spec : reactants)
        {
          requested_species.push_back(spec.species_name);
        }

        if (status == ConfigParseStatus::Success && RequiresUnknownSpecies(requested_species, existing_species))
        {
          status = ConfigParseStatus::ReactionRequiresUnknownSpecies;
        }

        std::string gas_phase = object[validation::keys.gas_phase].get<std::string>();
        auto it = std::find_if(existing_phases.begin(), existing_phases.end(), [&gas_phase](const auto& phase) { return phase.name == gas_phase; });
        if (status == ConfigParseStatus::Success && it == existing_phases.end())
        {
          status = ConfigParseStatus::UnknownPhase;
        }

        tunneling.gas_phase = gas_phase;
        tunneling.products = products;
        tunneling.reactants = reactants;
        tunneling.unknown_properties = unknown_properties;
      }

      return { status, tunneling };
    }

    /// @brief Parses a surface reaction
    /// @param object A json object that should have information containing arrhenius parameters
    /// @param existing_species A list of species configured in a mechanism
    /// @param existing_phases A list of phases configured in a mechanism
    /// @return A pair indicating parsing success and a struct of Surface parameters
    std::pair<ConfigParseStatus, types::Surface>
    ParseSurface(const json& object, const std::vector<types::Species>& existing_species, const std::vector<types::Phase> existing_phases)
    {
      ConfigParseStatus status = ConfigParseStatus::Success;
      types::Surface surface;

      status = ValidateSchema(object, validation::surface.required_keys, validation::surface.optional_keys);
      if (status == ConfigParseStatus::Success)
      {
        auto reactant_parse = ParseReactionComponent(object[validation::keys.gas_phase_reactant]);
        status = reactant_parse.first;
        if (status != ConfigParseStatus::Success)
        {
          return { status, surface };
        }

        std::vector<types::ReactionComponent> products{};
        for (const auto& reactant : object[validation::keys.gas_phase_products])
        {
          auto product_parse = ParseReactionComponent(reactant);
          status = product_parse.first;
          if (status != ConfigParseStatus::Success)
          {
            break;
          }
          products.push_back(product_parse.second);
        }

        if (object.contains(validation::keys.reaction_probability))
        {
          surface.reaction_probability = object[validation::keys.reaction_probability].get<double>();
        }

        if (object.contains(validation::keys.name))
        {
          surface.name = object[validation::keys.name].get<std::string>();
        }

        auto comments = GetComments(object, validation::surface.required_keys, validation::surface.optional_keys);

        std::unordered_map<std::string, std::string> unknown_properties;
        for (const auto& key : comments)
        {
          std::string val = object[key].dump();
          unknown_properties[key] = val;
        }

        std::vector<std::string> requested_species;
        for (const auto& spec : products)
        {
          requested_species.push_back(spec.species_name);
        }
        requested_species.push_back(reactant_parse.second.species_name);

        if (status == ConfigParseStatus::Success && RequiresUnknownSpecies(requested_species, existing_species))
        {
          status = ConfigParseStatus::ReactionRequiresUnknownSpecies;
        }

        std::string aerosol_phase = object[validation::keys.aerosol_phase].get<std::string>();
        auto it =
            std::find_if(existing_phases.begin(), existing_phases.end(), [&aerosol_phase](const auto& phase) { return phase.name == aerosol_phase; });
        if (status == ConfigParseStatus::Success && it == existing_phases.end())
        {
          status = ConfigParseStatus::UnknownPhase;
        }

        surface.gas_phase = object[validation::keys.gas_phase].get<std::string>();
        surface.aerosol_phase = aerosol_phase;
        surface.gas_phase_products = products;
        surface.gas_phase_reactant = reactant_parse.second;
        surface.unknown_properties = unknown_properties;
      }

      return { status, surface };
    }

    /// @brief Parses a photolysis reaction
    /// @param object A json object that should have information containing arrhenius parameters
    /// @param existing_species A list of species configured in a mechanism
    /// @param existing_phases A list of phases configured in a mechanism
    /// @return A pair indicating parsing success and a struct of Photolysis parameters
    std::pair<ConfigParseStatus, types::Photolysis>
    ParsePhotolysis(const json& object, const std::vector<types::Species> existing_species, const std::vector<types::Phase> existing_phases)
    {
      ConfigParseStatus status = ConfigParseStatus::Success;
      types::Photolysis photolysis;

      status = ValidateSchema(object, validation::photolysis.required_keys, validation::photolysis.optional_keys);
      if (status == ConfigParseStatus::Success)
      {
        std::vector<types::ReactionComponent> products{};
        for (const auto& reactant : object[validation::keys.products])
        {
          auto product_parse = ParseReactionComponent(reactant);
          status = product_parse.first;
          if (status != ConfigParseStatus::Success)
          {
            break;
          }
          products.push_back(product_parse.second);
        }

        std::vector<types::ReactionComponent> reactants{};
        for (const auto& reactant : object[validation::keys.reactants])
        {
          auto reactant_parse = ParseReactionComponent(reactant);
          status = reactant_parse.first;
          if (status != ConfigParseStatus::Success)
          {
            break;
          }
          reactants.push_back(reactant_parse.second);
        }

        if (object.contains(validation::keys.scaling_factor))
        {
          photolysis.scaling_factor = object[validation::keys.scaling_factor].get<double>();
        }

        if (object.contains(validation::keys.name))
        {
          photolysis.name = object[validation::keys.name].get<std::string>();
        }

        auto comments = GetComments(object, validation::photolysis.required_keys, validation::photolysis.optional_keys);

        std::unordered_map<std::string, std::string> unknown_properties;
        for (const auto& key : comments)
        {
          std::string val = object[key].dump();
          unknown_properties[key] = val;
        }

        std::vector<std::string> requested_species;
        for (const auto& spec : products)
        {
          requested_species.push_back(spec.species_name);
        }
        for (const auto& spec : reactants)
        {
          requested_species.push_back(spec.species_name);
        }

        if (status == ConfigParseStatus::Success && RequiresUnknownSpecies(requested_species, existing_species))
        {
          status = ConfigParseStatus::ReactionRequiresUnknownSpecies;
        }

        std::string gas_phase = object[validation::keys.gas_phase].get<std::string>();
        auto it = std::find_if(existing_phases.begin(), existing_phases.end(), [&gas_phase](const auto& phase) { return phase.name == gas_phase; });
        if (status == ConfigParseStatus::Success && it == existing_phases.end())
        {
          status = ConfigParseStatus::UnknownPhase;
        }

        if (status == ConfigParseStatus::Success && reactants.size() > 1)
        {
          status = ConfigParseStatus::TooManyReactionComponents;
        }

        photolysis.gas_phase = gas_phase;
        photolysis.products = products;
        photolysis.reactants = reactants;
        photolysis.unknown_properties = unknown_properties;
      }

      return { status, photolysis };
    }

    /// @brief Parses a photolysis reaction
    /// @param object A json object that should have information containing arrhenius parameters
    /// @param existing_species A list of species configured in a mechanism
    /// @param existing_phases A list of phases configured in a mechanism
    /// @return A pair indicating parsing success and a struct of Photolysis parameters
    std::pair<ConfigParseStatus, types::CondensedPhasePhotolysis>
    ParseCondensedPhasePhotolysis(const json& object, const std::vector<types::Species> existing_species, const std::vector<types::Phase> existing_phases)
    {
      ConfigParseStatus status = ConfigParseStatus::Success;
      types::CondensedPhasePhotolysis condensed_phase_photolysis;

      status = ValidateSchema(object, validation::condensed_phase_photolysis.required_keys, validation::photolysis.optional_keys);
      if (status == ConfigParseStatus::Success)
      {
        std::vector<types::ReactionComponent> products{};
        for (const auto& reactant : object[validation::keys.products])
        {
          auto product_parse = ParseReactionComponent(reactant);
          status = product_parse.first;
          if (status != ConfigParseStatus::Success)
          {
            break;
          }
          products.push_back(product_parse.second);
        }

        std::vector<types::ReactionComponent> reactants{};
        for (const auto& reactant : object[validation::keys.reactants])
        {
          auto reactant_parse = ParseReactionComponent(reactant);
          status = reactant_parse.first;
          if (status != ConfigParseStatus::Success)
          {
            break;
          }
          reactants.push_back(reactant_parse.second);
        }

        if (object.contains(validation::keys.scaling_factor))
        {
          condensed_phase_photolysis.scaling_factor_ = object[validation::keys.scaling_factor].get<double>();
        }

        if (object.contains(validation::keys.name))
        {
          condensed_phase_photolysis.name = object[validation::keys.name].get<std::string>();
        }

        auto comments = GetComments(object, validation::condensed_phase_photolysis.required_keys, validation::photolysis.optional_keys);

        std::unordered_map<std::string, std::string> unknown_properties;
        for (const auto& key : comments)
        {
          std::string val = object[key].dump();
          unknown_properties[key] = val;
        }

        std::string aerosol_phase = object[validation::keys.aerosol_phase].get<std::string>();
        std::string aerosol_phase_water = object[validation::keys.aerosol_phase_water].get<std::string>();

        std::vector<std::string> requested_species;
        for (const auto& spec : products)
        {
          requested_species.push_back(spec.species_name);
        }
        for (const auto& spec : reactants)
        {
          requested_species.push_back(spec.species_name);
        }
        requested_species.push_back(aerosol_phase_water);

        if (status == ConfigParseStatus::Success && RequiresUnknownSpecies(requested_species, existing_species))
        {
          status = ConfigParseStatus::ReactionRequiresUnknownSpecies;
        }

        if (status == ConfigParseStatus::Success && reactants.size() > 1)
        {
          status = ConfigParseStatus::TooManyReactionComponents;
        }

        auto phase_it = std::find_if(
            existing_phases.begin(), existing_phases.end(), [&aerosol_phase](const types::Phase& phase) { return phase.name == aerosol_phase; });

        if (phase_it != existing_phases.end())
        {
          // check if all of the species for this reaction are actually in the aerosol phase
          std::vector<std::string> aerosol_phase_species = { (*phase_it).species.begin(), (*phase_it).species.end() };
          if (status == ConfigParseStatus::Success && RequiresUnknownSpecies(requested_species, aerosol_phase_species))
          {
            status = ConfigParseStatus::RequestedAerosolSpeciesNotIncludedInAerosolPhase;
          }
        }
        else
        {
          status = ConfigParseStatus::UnknownPhase;
        }

        condensed_phase_photolysis.aerosol_phase = aerosol_phase;
        condensed_phase_photolysis.aerosol_phase_water = aerosol_phase_water;
        condensed_phase_photolysis.products = products;
        condensed_phase_photolysis.reactants = reactants;
        condensed_phase_photolysis.unknown_properties = unknown_properties;
      }

      return { status, condensed_phase_photolysis };
    }

    /// @brief Parses a emission reaction
    /// @param object A json object that should have information containing arrhenius parameters
    /// @param existing_species A list of species configured in a mechanism
    /// @param existing_phases A list of phases configured in a mechanism
    /// @return A pair indicating parsing success and a struct of Emission parameters
    std::pair<ConfigParseStatus, types::Emission>
    ParseEmission(const json& object, const std::vector<types::Species> existing_species, const std::vector<types::Phase> existing_phases)
    {
      ConfigParseStatus status = ConfigParseStatus::Success;
      types::Emission emission;

      status = ValidateSchema(object, validation::emission.required_keys, validation::emission.optional_keys);
      if (status == ConfigParseStatus::Success)
      {
        std::vector<types::ReactionComponent> products{};
        for (const auto& product : object[validation::keys.products])
        {
          auto product_parse = ParseReactionComponent(product);
          status = product_parse.first;
          if (status != ConfigParseStatus::Success)
          {
            break;
          }
          products.push_back(product_parse.second);
        }

        if (object.contains(validation::keys.scaling_factor))
        {
          emission.scaling_factor = object[validation::keys.scaling_factor].get<double>();
        }

        if (object.contains(validation::keys.name))
        {
          emission.name = object[validation::keys.name].get<std::string>();
        }

        auto comments = GetComments(object, validation::emission.required_keys, validation::emission.optional_keys);

        std::unordered_map<std::string, std::string> unknown_properties;
        for (const auto& key : comments)
        {
          std::string val = object[key].dump();
          unknown_properties[key] = val;
        }

        std::vector<std::string> requested_species;
        for (const auto& spec : products)
        {
          requested_species.push_back(spec.species_name);
        }

        if (status == ConfigParseStatus::Success && RequiresUnknownSpecies(requested_species, existing_species))
        {
          status = ConfigParseStatus::ReactionRequiresUnknownSpecies;
        }

        std::string gas_phase = object[validation::keys.gas_phase].get<std::string>();
        auto it = std::find_if(existing_phases.begin(), existing_phases.end(), [&gas_phase](const auto& phase) { return phase.name == gas_phase; });
        if (status == ConfigParseStatus::Success && it == existing_phases.end())
        {
          status = ConfigParseStatus::UnknownPhase;
        }

        emission.gas_phase = gas_phase;
        emission.products = products;
        emission.unknown_properties = unknown_properties;
      }

      return { status, emission };
    }

    /// @brief Parses a first order loss reaction
    /// @param object A json object that should have information containing arrhenius parameters
    /// @param existing_species A list of species configured in a mechanism
    /// @param existing_phases A list of phases configured in a mechanism
    /// @return A pair indicating parsing success and a struct of First Order Loss parameters
    std::pair<ConfigParseStatus, types::FirstOrderLoss>
    ParseFirstOrderLoss(const json& object, const std::vector<types::Species> existing_species, const std::vector<types::Phase> existing_phases)
    {
      ConfigParseStatus status = ConfigParseStatus::Success;
      types::FirstOrderLoss first_order_loss;

      status = ValidateSchema(object, validation::first_order_loss.required_keys, validation::first_order_loss.optional_keys);
      if (status == ConfigParseStatus::Success)
      {
        std::vector<types::ReactionComponent> reactants{};
        for (const auto& reactant : object[validation::keys.reactants])
        {
          auto reactant_parse = ParseReactionComponent(reactant);
          status = reactant_parse.first;
          if (status != ConfigParseStatus::Success)
          {
            break;
          }
          reactants.push_back(reactant_parse.second);
        }

        if (object.contains(validation::keys.scaling_factor))
        {
          first_order_loss.scaling_factor = object[validation::keys.scaling_factor].get<double>();
        }

        if (object.contains(validation::keys.name))
        {
          first_order_loss.name = object[validation::keys.name].get<std::string>();
        }

        auto comments = GetComments(object, validation::first_order_loss.required_keys, validation::first_order_loss.optional_keys);

        std::unordered_map<std::string, std::string> unknown_properties;
        for (const auto& key : comments)
        {
          std::string val = object[key].dump();
          unknown_properties[key] = val;
        }

        std::vector<std::string> requested_species;
        for (const auto& spec : reactants)
        {
          requested_species.push_back(spec.species_name);
        }

        if (status == ConfigParseStatus::Success && RequiresUnknownSpecies(requested_species, existing_species))
        {
          status = ConfigParseStatus::ReactionRequiresUnknownSpecies;
        }

        std::string gas_phase = object[validation::keys.gas_phase].get<std::string>();
        auto it = std::find_if(existing_phases.begin(), existing_phases.end(), [&gas_phase](const auto& phase) { return phase.name == gas_phase; });
        if (status == ConfigParseStatus::Success && it == existing_phases.end())
        {
          status = ConfigParseStatus::UnknownPhase;
        }

        if (status == ConfigParseStatus::Success && reactants.size() > 1)
        {
          status = ConfigParseStatus::TooManyReactionComponents;
        }

        first_order_loss.gas_phase = gas_phase;
        first_order_loss.reactants = reactants;
        first_order_loss.unknown_properties = unknown_properties;
      }

      return { status, first_order_loss };
    }

<<<<<<< HEAD
    /// @brief Parses an aqueous equilibrium reaction
    /// @param object A json object that should have information containing arrhenius parameters
    /// @param existing_species A list of species configured in a mechanism
    /// @param existing_phases A list of phases configured in a mechanism
    /// @return A pair indicating parsing success and a struct of Condensed Phase Arrhenius parameters
    std::pair<ConfigParseStatus, types::AqueousEquilibrium> ParseAqueousEquilibrium(
        const json& object,
        const std::vector<types::Species>& existing_species,
        const std::vector<types::Phase>& existing_phases)
    {
      ConfigParseStatus status = ConfigParseStatus::Success;
      types::AqueousEquilibrium aqueous_equilibrium;

      status = ValidateSchema(object, validation::aqueous_equilibrium.required_keys, validation::aqueous_equilibrium.optional_keys);
      if (status == ConfigParseStatus::Success)
      {
        std::vector<types::ReactionComponent> products{};
        for (const auto& product : object[validation::keys.products])
        {
          auto product_parse = ParseReactionComponent(product);
          status = product_parse.first;
          if (status != ConfigParseStatus::Success)
          {
            break;
          }
          products.push_back(product_parse.second);
        }

        std::vector<types::ReactionComponent> reactants{};
        for (const auto& reactant : object[validation::keys.reactants])
        {
          auto reactant_parse = ParseReactionComponent(reactant);
          status = reactant_parse.first;
          if (status != ConfigParseStatus::Success)
          {
            break;
          }
          reactants.push_back(reactant_parse.second);
        }

        if (object.contains(validation::keys.A))
        {
          aqueous_equilibrium.A = object[validation::keys.A].get<double>();
        }
        if (object.contains(validation::keys.C))
        {
          aqueous_equilibrium.C = object[validation::keys.C].get<double>();
        }

        aqueous_equilibrium.k_reverse = object[validation::keys.k_reverse].get<double>();

        if (object.contains(validation::keys.name))
        {
          aqueous_equilibrium.name = object[validation::keys.name].get<std::string>();
        }

        auto comments = GetComments(object, validation::aqueous_equilibrium.required_keys, validation::aqueous_equilibrium.optional_keys);
=======
    /// @brief Parses a wet deposition reaction
    /// @param object A json object that should have information containing arrhenius parameters
    /// @param existing_species A list of species configured in a mechanism
    /// @param existing_phases A list of phases configured in a mechanism
    /// @return A pair indicating parsing success and a struct of First Order Loss parameters
    std::pair<ConfigParseStatus, types::WetDeposition>
    ParseWetDeposition(const json& object, const std::vector<types::Species> existing_species, const std::vector<types::Phase> existing_phases)
    {
      ConfigParseStatus status = ConfigParseStatus::Success;
      types::WetDeposition wet_deposition;

      status = ValidateSchema(object, validation::wet_deposition.required_keys, validation::wet_deposition.optional_keys);
      if (status == ConfigParseStatus::Success)
      {
        if (object.contains(validation::keys.scaling_factor))
        {
          wet_deposition.scaling_factor = object[validation::keys.scaling_factor].get<double>();
        }

        if (object.contains(validation::keys.name))
        {
          wet_deposition.name = object[validation::keys.name].get<std::string>();
        }

        auto comments = GetComments(object, validation::wet_deposition.required_keys, validation::wet_deposition.optional_keys);

        std::unordered_map<std::string, std::string> unknown_properties;
        for (const auto& key : comments)
        {
          std::string val = object[key].dump();
          unknown_properties[key] = val;
        }

        std::string aerosol_phase = object[validation::keys.aerosol_phase].get<std::string>();

        // check if aerosol phase exists
        auto it = std::find_if(existing_phases.begin(), existing_phases.end(), [&aerosol_phase](const auto& phase) { return phase.name == aerosol_phase; });
        if (status == ConfigParseStatus::Success && it == existing_phases.end())
        {
          status = ConfigParseStatus::UnknownPhase;
        }

        wet_deposition.aerosol_phase = aerosol_phase;
        wet_deposition.unknown_properties = unknown_properties;
      }

      return { status, wet_deposition };
    }

    /// @brief Parses a first order loss reaction
    /// @param object A json object that should have information containing arrhenius parameters
    /// @param existing_species A list of species configured in a mechanism
    /// @param existing_phases A list of phases configured in a mechanism
    /// @return A pair indicating parsing success and a struct of First Order Loss parameters
    std::pair<ConfigParseStatus, types::HenrysLaw>
    ParseHenrysLaw(const json& object, const std::vector<types::Species> existing_species, const std::vector<types::Phase> existing_phases)
    {
      ConfigParseStatus status = ConfigParseStatus::Success;
      types::HenrysLaw henrys_law;

      status = ValidateSchema(object, validation::henrys_law.required_keys, validation::henrys_law.optional_keys);
      if (status == ConfigParseStatus::Success)
      {
        std::string gas_phase = object[validation::keys.gas_phase].get<std::string>();
        std::string gas_phase_species = object[validation::keys.gas_phase_species].get<std::string>();
        std::string aerosol_phase = object[validation::keys.aerosol_phase].get<std::string>();
        std::string aerosol_phase_species = object[validation::keys.aerosol_phase_species].get<std::string>();
        std::string aerosol_phase_water = object[validation::keys.aerosol_phase_water].get<std::string>();

        if (object.contains(validation::keys.name))
        {
          henrys_law.name = object[validation::keys.name].get<std::string>();
        }

        auto comments = GetComments(object, validation::henrys_law.required_keys, validation::henrys_law.optional_keys);
>>>>>>> ef7f3a0e

        std::unordered_map<std::string, std::string> unknown_properties;
        for (const auto& key : comments)
        {
          std::string val = object[key].dump();
          unknown_properties[key] = val;
        }

<<<<<<< HEAD
        std::string aerosol_phase = object[validation::keys.aerosol_phase].get<std::string>();
        std::string aerosol_phase_water = object[validation::keys.aerosol_phase_water].get<std::string>();

        std::vector<std::string> requested_species;
        for (const auto& spec : products)
        {
          requested_species.push_back(spec.species_name);
        }
        for (const auto& spec : reactants)
        {
          requested_species.push_back(spec.species_name);
        }
        requested_species.push_back(aerosol_phase_water);

=======
        std::vector<std::string> requested_species;
        requested_species.push_back(gas_phase_species);
        requested_species.push_back(aerosol_phase_species);
        requested_species.push_back(aerosol_phase_water);

        std::vector<std::string> requested_aerosol_species;
        requested_aerosol_species.push_back(aerosol_phase_species);
        requested_aerosol_species.push_back(aerosol_phase_water);

>>>>>>> ef7f3a0e
        if (status == ConfigParseStatus::Success && RequiresUnknownSpecies(requested_species, existing_species))
        {
          status = ConfigParseStatus::ReactionRequiresUnknownSpecies;
        }

<<<<<<< HEAD
=======
        auto it = std::find_if(existing_phases.begin(), existing_phases.end(), [&gas_phase](const auto& phase) { return phase.name == gas_phase; });
        if (status == ConfigParseStatus::Success && it == existing_phases.end())
        {
          status = ConfigParseStatus::UnknownPhase;
        }

>>>>>>> ef7f3a0e
        auto phase_it = std::find_if(
            existing_phases.begin(), existing_phases.end(), [&aerosol_phase](const types::Phase& phase) { return phase.name == aerosol_phase; });

        if (phase_it != existing_phases.end())
        {
          // check if all of the species for this reaction are actually in the aerosol phase
          std::vector<std::string> aerosol_phase_species = { (*phase_it).species.begin(), (*phase_it).species.end() };
<<<<<<< HEAD
          if (status == ConfigParseStatus::Success && RequiresUnknownSpecies(requested_species, aerosol_phase_species))
=======
          if (status == ConfigParseStatus::Success && RequiresUnknownSpecies(requested_aerosol_species, aerosol_phase_species))
>>>>>>> ef7f3a0e
          {
            status = ConfigParseStatus::RequestedAerosolSpeciesNotIncludedInAerosolPhase;
          }
        }
        else
        {
          status = ConfigParseStatus::UnknownPhase;
        }

<<<<<<< HEAD
        if (status == ConfigParseStatus::Success && object.contains(validation::keys.ion_pair)) {
          const auto& ion_pair_object = object[validation::keys.ion_pair];
          status = ValidateSchema(ion_pair_object, validation::ion_pair.required_keys, validation::ion_pair.optional_keys);
          auto first_parse = ParseReactionComponent(ion_pair_object[validation::keys.first]);
          if (first_parse.first != ConfigParseStatus::Success) {
            status = first_parse.first;
          }
          else {
            auto second_parse = ParseReactionComponent(ion_pair_object[validation::keys.second]);
            if (second_parse.first != ConfigParseStatus::Success) {
              status = second_parse.first;
            }
            else {
              aqueous_equilibrium.ion_pair = std::array<types::ReactionComponent, 2>{first_parse.second, second_parse.second};
            }
          }
        }

        aqueous_equilibrium.aerosol_phase = aerosol_phase;
        aqueous_equilibrium.aerosol_phase_water = aerosol_phase_water;
        aqueous_equilibrium.products = products;
        aqueous_equilibrium.reactants = reactants;
        aqueous_equilibrium.unknown_properties = unknown_properties;
      }

      return { status, aqueous_equilibrium };
    }
=======
        henrys_law.gas_phase = gas_phase;
        henrys_law.gas_phase_species = gas_phase_species;
        henrys_law.aerosol_phase = aerosol_phase;
        henrys_law.aerosol_phase_species = aerosol_phase_species;
        henrys_law.aerosol_phase_water = aerosol_phase_water;
        henrys_law.unknown_properties = unknown_properties;
      }

      return { status, henrys_law };
    }

>>>>>>> ef7f3a0e
    /// @brief Parses all reactions
    /// @param objects A json object that should contain only valid reactions
    /// @param existing_species A list of spcecies configured for a mechanism
    /// @param existing_phases A list of phases configured for a mechanism
    /// @return A pair indicating parsing status and a Reactions struct filled with reactions configured for a mechansim
    std::pair<ConfigParseStatus, types::Reactions>
    ParseReactions(const json& objects, const std::vector<types::Species>& existing_species, const std::vector<types::Phase>& existing_phases)
    {
      ConfigParseStatus status = ConfigParseStatus::Success;
      types::Reactions reactions;

      for (const auto& object : objects)
      {
        std::string type = object[validation::keys.type].get<std::string>();
        if (type == validation::keys.Arrhenius_key)
        {
          auto arrhenius_parse = ParseArrhenius(object, existing_species, existing_phases);
          status = arrhenius_parse.first;
          if (status != ConfigParseStatus::Success)
          {
            break;
          }
          reactions.arrhenius.push_back(arrhenius_parse.second);
        }
        else if (type == validation::keys.CondensedPhaseArrhenius_key)
        {
          auto condensed_phase_arrhenius_parse = ParseCondensedPhaseArrhenius(object, existing_species, existing_phases);
          status = condensed_phase_arrhenius_parse.first;
          if (status != ConfigParseStatus::Success)
          {
            break;
          }
          reactions.condensed_phase_arrhenius.push_back(condensed_phase_arrhenius_parse.second);
        }
        else if (type == validation::keys.Troe_key)
        {
          auto troe_parse = ParseTroe(object, existing_species, existing_phases);
          status = troe_parse.first;
          if (status != ConfigParseStatus::Success)
          {
            break;
          }
          reactions.troe.push_back(troe_parse.second);
        }
        else if (type == validation::keys.Branched_key)
        {
          auto branched_parse = ParseBranched(object, existing_species, existing_phases);
          status = branched_parse.first;
          if (status != ConfigParseStatus::Success)
          {
            break;
          }
          reactions.branched.push_back(branched_parse.second);
        }
        else if (type == validation::keys.Tunneling_key)
        {
          auto tunneling_parse = ParseTunneling(object, existing_species, existing_phases);
          status = tunneling_parse.first;
          if (status != ConfigParseStatus::Success)
          {
            break;
          }
          reactions.tunneling.push_back(tunneling_parse.second);
        }
        else if (type == validation::keys.Surface_key)
        {
          auto surface_parse = ParseSurface(object, existing_species, existing_phases);
          status = surface_parse.first;
          if (status != ConfigParseStatus::Success)
          {
            break;
          }
          reactions.surface.push_back(surface_parse.second);
        }
        else if (type == validation::keys.Photolysis_key)
        {
          auto photolysis_parse = ParsePhotolysis(object, existing_species, existing_phases);
          status = photolysis_parse.first;
          if (status != ConfigParseStatus::Success)
          {
            break;
          }
          reactions.photolysis.push_back(photolysis_parse.second);
        }
        else if (type == validation::keys.CondensedPhasePhotolysis_key)
        {
          auto condensed_phase_photolysis_parse = ParseCondensedPhasePhotolysis(object, existing_species, existing_phases);
          status = condensed_phase_photolysis_parse.first;
          if (status != ConfigParseStatus::Success)
          {
            break;
          }
          reactions.condensed_phase_photolysis.push_back(condensed_phase_photolysis_parse.second);
        }
        else if (type == validation::keys.Emission_key)
        {
          auto emission_parse = ParseEmission(object, existing_species, existing_phases);
          status = emission_parse.first;
          if (status != ConfigParseStatus::Success)
          {
            break;
          }
          reactions.emission.push_back(emission_parse.second);
        }
        else if (type == validation::keys.FirstOrderLoss_key)
        {
          auto first_order_loss_parse = ParseFirstOrderLoss(object, existing_species, existing_phases);
          status = first_order_loss_parse.first;
          if (status != ConfigParseStatus::Success)
          {
            break;
          }
          reactions.first_order_loss.push_back(first_order_loss_parse.second);
        }
<<<<<<< HEAD
        else if (type == validation::keys.AqueousPhaseEquilibrium_key)
        {
          auto aqueous_equilibrium_parse = ParseAqueousEquilibrium(object, existing_species, existing_phases);
          status = aqueous_equilibrium_parse.first;
=======
        else if (type == validation::keys.WetDeposition_key)
        {
          auto wet_deposition_parse = ParseWetDeposition(object, existing_species, existing_phases);
          status = wet_deposition_parse.first;
>>>>>>> ef7f3a0e
          if (status != ConfigParseStatus::Success)
          {
            break;
          }
<<<<<<< HEAD
          reactions.aqueous_equilibrium.push_back(aqueous_equilibrium_parse.second);
=======
          reactions.wet_deposition.push_back(wet_deposition_parse.second);
        }
        else if (type == validation::keys.HenrysLaw_key)
        {
          auto henrys_law_parse = ParseHenrysLaw(object, existing_species, existing_phases);
          status = henrys_law_parse.first;
          if (status != ConfigParseStatus::Success)
          {
            break;
          }
          reactions.henrys_law.push_back(henrys_law_parse.second);
>>>>>>> ef7f3a0e
        }
      }

      return { status, reactions };
    }

    /// @brief Parse a mechanism
    /// @param file_path a location on the hard drive containing a mechanism
    /// @return A pair containing the parsing status and a mechanism
    std::pair<ConfigParseStatus, types::Mechanism> JsonParser::Parse(const std::string& file_path)
    {
      return JsonParser::Parse(std::filesystem::path(file_path));
    }

    /// @brief Parse a mechanism
    /// @param file_path a location on the hard drive containing a mechanism
    /// @return A pair containing the parsing status and a mechanism
    std::pair<ConfigParseStatus, types::Mechanism> JsonParser::Parse(const std::filesystem::path& file_path)
    {
      ConfigParseStatus status;

      if (!std::filesystem::exists(file_path) || std::filesystem::is_directory(file_path))
      {
        status = ConfigParseStatus::InvalidFilePath;
        std::string msg = configParseStatusToString(status);
        std::cerr << msg << std::endl;
        return { status, types::Mechanism() };
      }

      json config = json::parse(std::ifstream(file_path));

      return JsonParser::Parse(config);
    }

    /// @brief Parse a mechanism
    /// @param object A json object representing a mechanism
    /// @return A pair containing the parsing status and a mechanism
    std::pair<ConfigParseStatus, types::Mechanism> JsonParser::Parse(const nlohmann::json& object)
    {
      ConfigParseStatus status;
      types::Mechanism mechanism;

      status = ValidateSchema(object, validation::mechanism.required_keys, validation::mechanism.optional_keys);

      if (status != ConfigParseStatus::Success)
      {
        std::string msg = configParseStatusToString(status);
        std::cerr << "[" << msg << "] Invalid top level configuration." << std::endl;
        return { status, mechanism };
      }

      std::string version = object[validation::keys.version].get<std::string>();

      if (version != getVersionString())
      {
        status = ConfigParseStatus::InvalidVersion;
        std::string msg = configParseStatusToString(status);
        std::cerr << "[" << msg << "] This parser supports version " << getVersionString() << " and you requested version " << version
                  << ". Please download the appropriate version of the parser or switch to the supported format's version." << std::endl;
      }

      std::string name = object[validation::keys.name].get<std::string>();
      mechanism.name = name;

      // parse all of the species at once
      auto species_parsing = ParseSpecies(object[validation::keys.species]);

      if (species_parsing.first != ConfigParseStatus::Success)
      {
        status = species_parsing.first;
        std::string msg = configParseStatusToString(status);
        std::cerr << "[" << msg << "] Failed to parse the species." << std::endl;
      }

      // parse all of the phases at once
      auto phases_parsing = ParsePhases(object[validation::keys.phases], species_parsing.second);

      if (phases_parsing.first != ConfigParseStatus::Success)
      {
        status = phases_parsing.first;
        std::string msg = configParseStatusToString(status);
        std::cerr << "[" << msg << "] Failed to parse the phases." << std::endl;
      }

      // parse all of the reactions at once
      auto reactions_parsing = ParseReactions(object[validation::keys.reactions], species_parsing.second, phases_parsing.second);

      if (reactions_parsing.first != ConfigParseStatus::Success)
      {
        status = reactions_parsing.first;
        std::string msg = configParseStatusToString(status);
        std::cerr << "[" << msg << "] Failed to parse the reactions." << std::endl;
      }

      mechanism.species = species_parsing.second;
      mechanism.phases = phases_parsing.second;
      mechanism.reactions = reactions_parsing.second;

      return { status, mechanism };
    }
  }  // namespace mechanism_configuration
}  // namespace open_atmos<|MERGE_RESOLUTION|>--- conflicted
+++ resolved
@@ -1333,7 +1333,6 @@
       return { status, first_order_loss };
     }
 
-<<<<<<< HEAD
     /// @brief Parses an aqueous equilibrium reaction
     /// @param object A json object that should have information containing arrhenius parameters
     /// @param existing_species A list of species configured in a mechanism
@@ -1391,7 +1390,60 @@
         }
 
         auto comments = GetComments(object, validation::aqueous_equilibrium.required_keys, validation::aqueous_equilibrium.optional_keys);
-=======
+
+        std::unordered_map<std::string, std::string> unknown_properties;
+        for (const auto& key : comments)
+        {
+          std::string val = object[key].dump();
+          unknown_properties[key] = val;
+        }
+
+        std::string aerosol_phase = object[validation::keys.aerosol_phase].get<std::string>();
+        std::string aerosol_phase_water = object[validation::keys.aerosol_phase_water].get<std::string>();
+
+        std::vector<std::string> requested_species;
+        for (const auto& spec : products)
+        {
+          requested_species.push_back(spec.species_name);
+        }
+        for (const auto& spec : reactants)
+        {
+          requested_species.push_back(spec.species_name);
+        }
+        requested_species.push_back(aerosol_phase_water);
+
+        if (status == ConfigParseStatus::Success && RequiresUnknownSpecies(requested_species, existing_species))
+        {
+          status = ConfigParseStatus::ReactionRequiresUnknownSpecies;
+        }
+
+        auto phase_it = std::find_if(
+            existing_phases.begin(), existing_phases.end(), [&aerosol_phase](const types::Phase& phase) { return phase.name == aerosol_phase; });
+
+        if (phase_it != existing_phases.end())
+        {
+          // check if all of the species for this reaction are actually in the aerosol phase
+          std::vector<std::string> aerosol_phase_species = { (*phase_it).species.begin(), (*phase_it).species.end() };
+          if (status == ConfigParseStatus::Success && RequiresUnknownSpecies(requested_species, aerosol_phase_species))
+          {
+            status = ConfigParseStatus::RequestedAerosolSpeciesNotIncludedInAerosolPhase;
+          }
+        }
+        else
+        {
+          status = ConfigParseStatus::UnknownPhase;
+        }
+
+        aqueous_equilibrium.aerosol_phase = aerosol_phase;
+        aqueous_equilibrium.aerosol_phase_water = aerosol_phase_water;
+        aqueous_equilibrium.products = products;
+        aqueous_equilibrium.reactants = reactants;
+        aqueous_equilibrium.unknown_properties = unknown_properties;
+      }
+
+      return { status, aqueous_equilibrium };
+    }
+
     /// @brief Parses a wet deposition reaction
     /// @param object A json object that should have information containing arrhenius parameters
     /// @param existing_species A list of species configured in a mechanism
@@ -1467,7 +1519,6 @@
         }
 
         auto comments = GetComments(object, validation::henrys_law.required_keys, validation::henrys_law.optional_keys);
->>>>>>> ef7f3a0e
 
         std::unordered_map<std::string, std::string> unknown_properties;
         for (const auto& key : comments)
@@ -1476,22 +1527,6 @@
           unknown_properties[key] = val;
         }
 
-<<<<<<< HEAD
-        std::string aerosol_phase = object[validation::keys.aerosol_phase].get<std::string>();
-        std::string aerosol_phase_water = object[validation::keys.aerosol_phase_water].get<std::string>();
-
-        std::vector<std::string> requested_species;
-        for (const auto& spec : products)
-        {
-          requested_species.push_back(spec.species_name);
-        }
-        for (const auto& spec : reactants)
-        {
-          requested_species.push_back(spec.species_name);
-        }
-        requested_species.push_back(aerosol_phase_water);
-
-=======
         std::vector<std::string> requested_species;
         requested_species.push_back(gas_phase_species);
         requested_species.push_back(aerosol_phase_species);
@@ -1501,21 +1536,17 @@
         requested_aerosol_species.push_back(aerosol_phase_species);
         requested_aerosol_species.push_back(aerosol_phase_water);
 
->>>>>>> ef7f3a0e
         if (status == ConfigParseStatus::Success && RequiresUnknownSpecies(requested_species, existing_species))
         {
           status = ConfigParseStatus::ReactionRequiresUnknownSpecies;
         }
 
-<<<<<<< HEAD
-=======
         auto it = std::find_if(existing_phases.begin(), existing_phases.end(), [&gas_phase](const auto& phase) { return phase.name == gas_phase; });
         if (status == ConfigParseStatus::Success && it == existing_phases.end())
         {
           status = ConfigParseStatus::UnknownPhase;
         }
 
->>>>>>> ef7f3a0e
         auto phase_it = std::find_if(
             existing_phases.begin(), existing_phases.end(), [&aerosol_phase](const types::Phase& phase) { return phase.name == aerosol_phase; });
 
@@ -1523,11 +1554,7 @@
         {
           // check if all of the species for this reaction are actually in the aerosol phase
           std::vector<std::string> aerosol_phase_species = { (*phase_it).species.begin(), (*phase_it).species.end() };
-<<<<<<< HEAD
-          if (status == ConfigParseStatus::Success && RequiresUnknownSpecies(requested_species, aerosol_phase_species))
-=======
           if (status == ConfigParseStatus::Success && RequiresUnknownSpecies(requested_aerosol_species, aerosol_phase_species))
->>>>>>> ef7f3a0e
           {
             status = ConfigParseStatus::RequestedAerosolSpeciesNotIncludedInAerosolPhase;
           }
@@ -1537,35 +1564,6 @@
           status = ConfigParseStatus::UnknownPhase;
         }
 
-<<<<<<< HEAD
-        if (status == ConfigParseStatus::Success && object.contains(validation::keys.ion_pair)) {
-          const auto& ion_pair_object = object[validation::keys.ion_pair];
-          status = ValidateSchema(ion_pair_object, validation::ion_pair.required_keys, validation::ion_pair.optional_keys);
-          auto first_parse = ParseReactionComponent(ion_pair_object[validation::keys.first]);
-          if (first_parse.first != ConfigParseStatus::Success) {
-            status = first_parse.first;
-          }
-          else {
-            auto second_parse = ParseReactionComponent(ion_pair_object[validation::keys.second]);
-            if (second_parse.first != ConfigParseStatus::Success) {
-              status = second_parse.first;
-            }
-            else {
-              aqueous_equilibrium.ion_pair = std::array<types::ReactionComponent, 2>{first_parse.second, second_parse.second};
-            }
-          }
-        }
-
-        aqueous_equilibrium.aerosol_phase = aerosol_phase;
-        aqueous_equilibrium.aerosol_phase_water = aerosol_phase_water;
-        aqueous_equilibrium.products = products;
-        aqueous_equilibrium.reactants = reactants;
-        aqueous_equilibrium.unknown_properties = unknown_properties;
-      }
-
-      return { status, aqueous_equilibrium };
-    }
-=======
         henrys_law.gas_phase = gas_phase;
         henrys_law.gas_phase_species = gas_phase_species;
         henrys_law.aerosol_phase = aerosol_phase;
@@ -1577,7 +1575,6 @@
       return { status, henrys_law };
     }
 
->>>>>>> ef7f3a0e
     /// @brief Parses all reactions
     /// @param objects A json object that should contain only valid reactions
     /// @param existing_species A list of spcecies configured for a mechanism
@@ -1692,24 +1689,24 @@
           }
           reactions.first_order_loss.push_back(first_order_loss_parse.second);
         }
-<<<<<<< HEAD
         else if (type == validation::keys.AqueousPhaseEquilibrium_key)
         {
           auto aqueous_equilibrium_parse = ParseAqueousEquilibrium(object, existing_species, existing_phases);
           status = aqueous_equilibrium_parse.first;
-=======
+          if (status != ConfigParseStatus::Success)
+          {
+            break;
+          }
+          reactions.aqueous_equilibrium.push_back(aqueous_equilibrium_parse.second);
+        }
         else if (type == validation::keys.WetDeposition_key)
         {
           auto wet_deposition_parse = ParseWetDeposition(object, existing_species, existing_phases);
           status = wet_deposition_parse.first;
->>>>>>> ef7f3a0e
-          if (status != ConfigParseStatus::Success)
-          {
-            break;
-          }
-<<<<<<< HEAD
-          reactions.aqueous_equilibrium.push_back(aqueous_equilibrium_parse.second);
-=======
+          if (status != ConfigParseStatus::Success)
+          {
+            break;
+          }
           reactions.wet_deposition.push_back(wet_deposition_parse.second);
         }
         else if (type == validation::keys.HenrysLaw_key)
@@ -1721,7 +1718,6 @@
             break;
           }
           reactions.henrys_law.push_back(henrys_law_parse.second);
->>>>>>> ef7f3a0e
         }
       }
 
