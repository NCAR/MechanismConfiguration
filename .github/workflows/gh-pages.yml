--- conflicted
+++ resolved
@@ -43,15 +43,9 @@
   docs:
     runs-on: ubuntu-latest
     steps:
-<<<<<<< HEAD
-      - uses: actions/checkout@v3
-        with:
-          fetch-depth: 0
-      - uses: actions/setup-python@v3
-=======
+
       - uses: actions/checkout@v4
       - uses: actions/setup-python@v5
->>>>>>> 5f02659f
 
       - name: Install dependencies
         run: |
@@ -160,13 +154,8 @@
       # Deploy
       # https://github.com/peaceiris/actions-gh-pages
       - name: Deploy
-<<<<<<< HEAD
-        uses: peaceiris/actions-gh-pages@v3
+        uses: peaceiris/actions-gh-pages@v4
         if: ${{ github.event_name == 'push' || github.event_name == 'release' }}
-=======
-        uses: peaceiris/actions-gh-pages@v4
-        if: ${{ github.event_name == 'push' }}
->>>>>>> 5f02659f
         with:
           publish_branch: gh-pages
           github_token: ${{ secrets.GITHUB_TOKEN }}
