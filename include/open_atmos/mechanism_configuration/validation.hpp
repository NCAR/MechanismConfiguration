--- conflicted
+++ resolved
@@ -116,13 +116,12 @@
       const std::string FirstOrderLoss_key = "FIRST_ORDER_LOSS";
       // also scaling factor
 
-<<<<<<< HEAD
       // Wet Deposition
       const std::string WetDeposition_key = "WET_DEPOSITION";
       // also
       // scaling factor
       // aerosol phase
-=======
+
       // Henry's Law Phase Transfer
       const std::string HenrysLaw_key = "HL_PHASE_TRANSFER";
       const std::string gas_phase_species = "gas-phase species";
@@ -131,7 +130,6 @@
       // gas phase
       // aerosol phase
       // aerosol-phase water
->>>>>>> fe81f918
 
     } keys;
 
@@ -227,19 +225,17 @@
       const std::vector<std::string> optional_keys{ keys.name, keys.scaling_factor };
     } first_order_loss;
 
-<<<<<<< HEAD
     struct WetDeposition
     {
       const std::vector<std::string> required_keys{ keys.aerosol_phase, keys.type };
       const std::vector<std::string> optional_keys{ keys.name, keys.scaling_factor };
     } wet_deposition;
-=======
+
     struct HenrysLaw
     {
       const std::vector<std::string> required_keys{ keys.type, keys.gas_phase, keys.gas_phase_species, keys.aerosol_phase, keys.aerosol_phase_species, keys.aerosol_phase_water };
       const std::vector<std::string> optional_keys{ keys.name };
     } henrys_law;
->>>>>>> fe81f918
 
     struct Mechanism
     {
