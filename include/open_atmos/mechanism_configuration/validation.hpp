// Copyright (C) 2023-2024 National Center for Atmospheric Research, University of Illinois at Urbana-Champaign
//
// SPDX-License-Identifier: Apache-2.0

#pragma once

#include <string>
#include <vector>

namespace open_atmos
{
  namespace validation
  {
    struct Keys
    {
      // Shared, but also Mechanism
      const std::string version = "version";
      const std::string name = "name";

      // Configuration
      const std::string species = "species";
      const std::string phases = "phases";
      const std::string reactions = "reactions";

      // Species
      const std::string absolute_tolerance = "absolute tolerance";
      const std::string diffusion_coefficient = "diffusion coefficient [m2 s-1]";
      const std::string molecular_weight = "molecular weight [kg mol-1]";
      const std::string henrys_law_constant_298 = "HLC(298K) [mol m-3 Pa-1]";
      const std::string henrys_law_constant_exponential_factor = "HLC exponential factor [K]";
      const std::string phase = "phase";
      const std::string n_star = "N star";
      const std::string density = "density [kg m-3]";

      // Reactions
      const std::string reactants = "reactants";
      const std::string products = "products";
      const std::string type = "type";
      const std::string gas_phase = "gas phase";

      // Reactant and product
      const std::string species_name = "species name";
      const std::string coefficient = "coefficient";

      // Arrhenius
      const std::string Arrhenius_key = "ARRHENIUS";
      const std::string A = "A";
      const std::string B = "B";
      const std::string C = "C";
      const std::string D = "D";
      const std::string E = "E";
      const std::string Ea = "Ea";

      // Condensed Phase Arrhenius
      const std::string CondensedPhaseArrhenius_key = "CONDENSED_PHASE_ARRHENIUS";
      const std::string aerosol_phase_water = "aerosol-phase water";
      // also these
      // aerosol phase
      // A
      // B
      // C
      // D
      // E
      // Ea

      // Troe
      const std::string Troe_key = "TROE";
      const std::string k0_A = "k0_A";
      const std::string k0_B = "k0_B";
      const std::string k0_C = "k0_C";
      const std::string kinf_A = "kinf_A";
      const std::string kinf_B = "kinf_B";
      const std::string kinf_C = "kinf_C";
      const std::string Fc = "Fc";
      const std::string N = "N";

      // Branched
      const std::string Branched_key = "BRANCHED_NO_RO2";
      const std::string X = "X";
      const std::string Y = "Y";
      const std::string a0 = "a0";
      const std::string n = "n";
      const std::string nitrate_products = "nitrate products";
      const std::string alkoxy_products = "alkoxy products";

      // Tunneling
      const std::string Tunneling_key = "TUNNELING";
      // also these, but they are defined above
      // A
      // B
      // C

      // Surface
      const std::string Surface_key = "SURFACE";
      const std::string reaction_probability = "reaction probability";
      const std::string gas_phase_species = "gas-phase species";
      const std::string gas_phase_products = "gas-phase products";
      const std::string aerosol_phase = "aerosol phase";

      // Photolysis
      const std::string Photolysis_key = "PHOTOLYSIS";
      const std::string scaling_factor = "scaling factor";

      // Condensed Phae Photolysis
      const std::string CondensedPhasePhotolysis_key = "CONDENSED_PHASE_PHOTOLYSIS";
      // also 
      // scaling factor
      // aerosol phase
      // aerosol-phase water

      // Emissions
      const std::string Emission_key = "EMISSION";
      // also scaling factor

      // First Order Loss
      const std::string FirstOrderLoss_key = "FIRST_ORDER_LOSS";
      // also scaling factor

<<<<<<< HEAD
      // Simpol Phase Transfer
      const std::string SimpolPhaseTransfer_key = "SIMPOL_PHASE_TRANSFER";
      const std::string aerosol_phase_species = "aerosol-phase species";
      // also
      // gas phase
      // gas-phase species
      // aerosol phase
      // aserosol-phase species
      // B
=======
      // Aqueous Equilibrium
      const std::string AqueousPhaseEquilibrium_key = "AQUEOUS_EQUILIBRIUM";
      // also 
      // aerosol phase
      // aerosol-phase water
      // A
      // C
      const std::string k_reverse = "k_reverse";

      // Wet Deposition
      const std::string WetDeposition_key = "WET_DEPOSITION";
      // also
      // scaling factor
      // aerosol phase

      // Henry's Law Phase Transfer
      const std::string HenrysLaw_key = "HL_PHASE_TRANSFER";
      const std::string gas_phase_species = "gas-phase species";
      const std::string aerosol_phase_species = "aerosol-phase species";
      // also
      // gas phase
      // aerosol phase
      // aerosol-phase water
>>>>>>> 64f86a06

    } keys;

    struct Mechanism
    {
      const std::vector<std::string> required_keys{ keys.version, keys.species, keys.phases, keys.reactions };
      const std::vector<std::string> optional_keys{ keys.name };
    } mechanism;

    struct Species
    {
      const std::vector<std::string> required_keys{ keys.name };
      const std::vector<std::string> optional_keys{ keys.absolute_tolerance,
                                                    keys.diffusion_coefficient,
                                                    keys.molecular_weight,
                                                    keys.henrys_law_constant_298,
                                                    keys.henrys_law_constant_exponential_factor,
                                                    keys.n_star,
                                                    keys.density };
    } species;

    struct Phase
    {
      const std::vector<std::string> required_keys{ keys.name, keys.species };
      const std::vector<std::string> optional_keys{};
    } phase;

    struct ReactionComponent
    {
      const std::vector<std::string> required_keys{ keys.species_name };
      const std::vector<std::string> optional_keys{ keys.coefficient };
    } reaction_component;

    struct Arrhenius
    {
      const std::vector<std::string> required_keys{ keys.products, keys.reactants, keys.type, keys.gas_phase };
      const std::vector<std::string> optional_keys{ keys.A, keys.B, keys.C, keys.D, keys.E, keys.Ea, keys.name };
    } arrhenius;

    struct CondensedPhaseArrhenius
    {
      const std::vector<std::string> required_keys{ keys.products, keys.reactants, keys.type, keys.aerosol_phase, keys.aerosol_phase_water };
      const std::vector<std::string> optional_keys{ keys.A, keys.B, keys.C, keys.D, keys.E, keys.Ea, keys.name };
    } condensed_phase_arrhenius;

    struct Troe
    {
      const std::vector<std::string> required_keys{ keys.products, keys.reactants, keys.type, keys.gas_phase };
      const std::vector<std::string> optional_keys{
        keys.name, keys.k0_A, keys.k0_B, keys.k0_C, keys.kinf_A, keys.kinf_B, keys.kinf_C, keys.Fc, keys.N
      };
    } troe;

    struct Branched
    {
      const std::vector<std::string> required_keys{ keys.nitrate_products, keys.alkoxy_products, keys.reactants, keys.type, keys.gas_phase };
      const std::vector<std::string> optional_keys{ keys.name, keys.X, keys.Y, keys.a0, keys.n };
    } branched;

    struct Tunneling
    {
      const std::vector<std::string> required_keys{ keys.products, keys.reactants, keys.type, keys.gas_phase };
      const std::vector<std::string> optional_keys{ keys.name, keys.A, keys.B, keys.C };
    } tunneling;

    struct Surface
    {
      const std::vector<std::string> required_keys{ keys.gas_phase_products, keys.gas_phase_species, keys.type, keys.gas_phase, keys.aerosol_phase };
      const std::vector<std::string> optional_keys{ keys.name, keys.reaction_probability };
    } surface;

    struct Photolysis
    {
      const std::vector<std::string> required_keys{ keys.reactants, keys.products, keys.type, keys.gas_phase };
      const std::vector<std::string> optional_keys{ keys.name, keys.scaling_factor };
    } photolysis;

    struct CondensedPhasePhotolysis
    {
      const std::vector<std::string> required_keys{ keys.reactants, keys.products, keys.type, keys.aerosol_phase, keys.aerosol_phase_water };
      const std::vector<std::string> optional_keys{ keys.name, keys.scaling_factor };
    } condensed_phase_photolysis;

    struct Emission
    {
      const std::vector<std::string> required_keys{ keys.products, keys.type, keys.gas_phase };
      const std::vector<std::string> optional_keys{ keys.name, keys.scaling_factor };
    } emission;

    struct FirstOrderLoss
    {
      const std::vector<std::string> required_keys{ keys.reactants, keys.type, keys.gas_phase };
      const std::vector<std::string> optional_keys{ keys.name, keys.scaling_factor };
    } first_order_loss;

<<<<<<< HEAD
    struct SimpolPhaseTransfer
    {
      const std::vector<std::string> required_keys{ keys.type, keys.gas_phase, keys.gas_phase_species, keys.aerosol_phase, keys.aerosol_phase_species, keys.B };
      const std::vector<std::string> optional_keys{ keys.name };
    } simpol_phase_transfer;

    struct Mechanism
=======
    struct WetDeposition
>>>>>>> 64f86a06
    {
      const std::vector<std::string> required_keys{ keys.aerosol_phase, keys.type };
      const std::vector<std::string> optional_keys{ keys.name, keys.scaling_factor };
    } wet_deposition;

    struct HenrysLaw
    {
      const std::vector<std::string> required_keys{ keys.type, keys.gas_phase, keys.gas_phase_species, keys.aerosol_phase, keys.aerosol_phase_species, keys.aerosol_phase_water };
      const std::vector<std::string> optional_keys{ keys.name };
    } henrys_law;

    struct AqueousEquilibrium
    {
      const std::vector<std::string> required_keys{ keys.type, keys.reactants, keys.products, keys.aerosol_phase, keys.aerosol_phase_water, keys.k_reverse };
      const std::vector<std::string> optional_keys{ keys.name, keys.A, keys.C };
    } aqueous_equilibrium;
  }  // namespace validation
}  // namespace open_atmos<|MERGE_RESOLUTION|>--- conflicted
+++ resolved
@@ -116,7 +116,6 @@
       const std::string FirstOrderLoss_key = "FIRST_ORDER_LOSS";
       // also scaling factor
 
-<<<<<<< HEAD
       // Simpol Phase Transfer
       const std::string SimpolPhaseTransfer_key = "SIMPOL_PHASE_TRANSFER";
       const std::string aerosol_phase_species = "aerosol-phase species";
@@ -126,7 +125,7 @@
       // aerosol phase
       // aserosol-phase species
       // B
-=======
+
       // Aqueous Equilibrium
       const std::string AqueousPhaseEquilibrium_key = "AQUEOUS_EQUILIBRIUM";
       // also 
@@ -144,13 +143,11 @@
 
       // Henry's Law Phase Transfer
       const std::string HenrysLaw_key = "HL_PHASE_TRANSFER";
-      const std::string gas_phase_species = "gas-phase species";
-      const std::string aerosol_phase_species = "aerosol-phase species";
       // also
       // gas phase
       // aerosol phase
       // aerosol-phase water
->>>>>>> 64f86a06
+      // aerosol-phase species
 
     } keys;
 
@@ -246,17 +243,13 @@
       const std::vector<std::string> optional_keys{ keys.name, keys.scaling_factor };
     } first_order_loss;
 
-<<<<<<< HEAD
     struct SimpolPhaseTransfer
     {
       const std::vector<std::string> required_keys{ keys.type, keys.gas_phase, keys.gas_phase_species, keys.aerosol_phase, keys.aerosol_phase_species, keys.B };
       const std::vector<std::string> optional_keys{ keys.name };
     } simpol_phase_transfer;
 
-    struct Mechanism
-=======
     struct WetDeposition
->>>>>>> 64f86a06
     {
       const std::vector<std::string> required_keys{ keys.aerosol_phase, keys.type };
       const std::vector<std::string> optional_keys{ keys.name, keys.scaling_factor };
