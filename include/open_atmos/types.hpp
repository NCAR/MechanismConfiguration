--- conflicted
+++ resolved
@@ -241,7 +241,6 @@
       std::unordered_map<std::string, std::string> unknown_properties;
     };
 
-<<<<<<< HEAD
     struct WetDeposition
     {
       /// @brief Scaling factor to apply to user-provided rate constants
@@ -250,7 +249,10 @@
       std::string name;
       /// @brief An identifier indicating which aerosol phase this reaction takes place in
       std::string aerosol_phase;
-=======
+      /// @brief Unknown properties, prefixed with two underscores (__)
+      std::unordered_map<std::string, std::string> unknown_properties;
+    };
+
     struct HenrysLaw
     {
       /// @brief An identifier, optional, uniqueness not enforced
@@ -265,7 +267,6 @@
       std::string aerosol_phase_water;
       /// @brief An identifier indicating which aerosol phase species this reaction involves
       std::string aerosol_phase_species;
->>>>>>> fe81f918
       /// @brief Unknown properties, prefixed with two underscores (__)
       std::unordered_map<std::string, std::string> unknown_properties;
     };
@@ -278,15 +279,12 @@
       std::vector<types::CondensedPhasePhotolysis> condensed_phase_photolysis;
       std::vector<types::Emission> emission;
       std::vector<types::FirstOrderLoss> first_order_loss;
-<<<<<<< HEAD
       std::vector<types::WetDeposition> wet_deposition;
-=======
       std::vector<types::HenrysLaw> henrys_law;
       std::vector<types::Photolysis> photolysis;
       std::vector<types::Surface> surface;
       std::vector<types::Troe> troe;
       std::vector<types::Tunneling> tunneling;
->>>>>>> fe81f918
     };
 
     struct Mechanism
