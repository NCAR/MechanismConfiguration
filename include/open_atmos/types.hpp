--- conflicted
+++ resolved
@@ -324,9 +324,7 @@
       std::vector<types::CondensedPhasePhotolysis> condensed_phase_photolysis;
       std::vector<types::Emission> emission;
       std::vector<types::FirstOrderLoss> first_order_loss;
-<<<<<<< HEAD
       std::vector<types::SimpolPhaseTransfer> simpol_phase_transfer;
-=======
       std::vector<types::AqueousEquilibrium> aqueous_equilibrium;
       std::vector<types::WetDeposition> wet_deposition;
       std::vector<types::HenrysLaw> henrys_law;
@@ -334,7 +332,6 @@
       std::vector<types::Surface> surface;
       std::vector<types::Troe> troe;
       std::vector<types::Tunneling> tunneling;
->>>>>>> 64f86a06
     };
 
     struct Mechanism
