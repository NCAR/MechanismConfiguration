// Copyright (C) 2023-2024 National Center for Atmospheric Research, University of Illinois at Urbana-Champaign
//
// SPDX-License-Identifier: Apache-2.0

#pragma once

#include <string>
#include <unordered_map>

namespace open_atmos
{
  namespace types
  {
    struct Species
    {
      std::string name;
      std::map<std::string, double> optional_numerical_properties;
      /// @brief Unknown properties, prefixed with two underscores (__)
      std::unordered_map<std::string, std::string> unknown_properties;
    };

    struct Phase
    {
      std::string name;
      std::vector<std::string> species;
      /// @brief Unknown properties, prefixed with two underscores (__)
      std::unordered_map<std::string, std::string> unknown_properties;
    };

    struct ReactionComponent
    {
      std::string species_name;
      double coefficient;
      /// @brief Unknown properties, prefixed with two underscores (__)
      std::unordered_map<std::string, std::string> unknown_properties;
    };

    struct Arrhenius
    {
      /// @brief Pre-exponential factor [(mol m−3)^(−(𝑛−1)) s−1]
      double A{ 1 };
      /// @brief Unitless exponential factor
      double B{ 0 };
      /// @brief Activation threshold, expected to be the negative activation energy divided by the boltzman constant
      ///        [-E_a / k_b), K]
      double C{ 0 };
      /// @brief A factor that determines temperature dependence [K]
      double D{ 300 };
      /// @brief A factor that determines pressure dependence [Pa-1]
      double E{ 0 };
      /// @brief A list of reactants
      std::vector<ReactionComponent> reactants;
      /// @brief A list of products
      std::vector<ReactionComponent> products;
      /// @brief An identifier, optional, uniqueness not enforced
      std::string name;
      /// @brief An identifier indicating which gas phase this reaction takes place in
      std::string gas_phase;
      /// @brief Unknown properties, prefixed with two underscores (__)
      std::unordered_map<std::string, std::string> unknown_properties;
    };

    struct CondensedPhaseArrhenius
    {
      /// @brief Pre-exponential factor [(mol m−3)^(−(𝑛−1)) s−1]
      double A{ 1 };
      /// @brief Unitless exponential factor
      double B{ 0 };
      /// @brief Activation threshold, expected to be the negative activation energy divided by the boltzman constant
      ///        [-E_a / k_b), K]
      double C{ 0 };
      /// @brief A factor that determines temperature dependence [K]
      double D{ 300 };
      /// @brief A factor that determines pressure dependence [Pa-1]
      double E{ 0 };
      /// @brief A list of reactants
      std::vector<ReactionComponent> reactants;
      /// @brief A list of products
      std::vector<ReactionComponent> products;
      /// @brief An identifier, optional, uniqueness not enforced
      std::string name;
      /// @brief An identifier indicating which aerosol phase this reaction takes place in
      std::string aerosol_phase;
      /// @brief An identifier indicating the species label of aqueous phase water
      std::string aerosol_phase_water;
      /// @brief Unknown properties, prefixed with two underscores (__)
      std::unordered_map<std::string, std::string> unknown_properties;
    };

    struct Troe
    {
      /// @brief low-pressure pre-exponential factor
      double k0_A = 1.0;
      /// @brief low-pressure temperature-scaling parameter
      double k0_B = 0.0;
      /// @brief low-pressure exponential factor
      double k0_C = 0.0;
      /// @brief high-pressure pre-exponential factor
      double kinf_A = 1.0;
      /// @brief high-pressure temperature-scaling parameter
      double kinf_B = 0.0;
      /// @brief high-pressure exponential factor
      double kinf_C = 0.0;
      /// @brief Troe F_c parameter
      double Fc = 0.6;
      /// @brief Troe N parameter
      double N = 1.0;
      /// @brief A list of reactants
      std::vector<ReactionComponent> reactants;
      /// @brief A list of products
      std::vector<ReactionComponent> products;
      /// @brief An identifier, optional, uniqueness not enforced
      std::string name;
      /// @brief An identifier indicating which gas phase this reaction takes place in
      std::string gas_phase;
      /// @brief Unknown properties, prefixed with two underscores (__)
      std::unordered_map<std::string, std::string> unknown_properties;
    };

    struct Branched
    {
      /// @brief pre-exponential factor
      double X;
      /// @brief exponential factor
      double Y;
      /// @brief branching factor
      double a0;
      /// @brief number of heavy atoms in the RO2 reacting species (excluding the peroxy moiety)
      int n;
      /// @brief A list of reactants
      std::vector<ReactionComponent> reactants;
      /// @brief A list of nitrate products
      std::vector<ReactionComponent> nitrate_products;
      /// @brief A list of alkoxy products
      std::vector<ReactionComponent> alkoxy_products;
      /// @brief An identifier, optional, uniqueness not enforced
      std::string name;
      /// @brief An identifier indicating which gas phase this reaction takes place in
      std::string gas_phase;
      /// @brief Unknown properties, prefixed with two underscores (__)
      std::unordered_map<std::string, std::string> unknown_properties;
    };

    struct Tunneling
    {
      /// @brief Pre-exponential factor [(mol m−3)^(−(𝑛−1)) s−1]
      double A = 1.0;
      /// @brief Linear temperature-dependent parameter [K]
      double B = 0.0;
      /// @brief Cubed temperature-dependent parameter [K^3]
      double C = 0.0;
      /// @brief A list of reactants
      std::vector<ReactionComponent> reactants;
      /// @brief A list of products
      std::vector<ReactionComponent> products;
      /// @brief An identifier, optional, uniqueness not enforced
      std::string name;
      /// @brief An identifier indicating which gas phase this reaction takes place in
      std::string gas_phase;
      /// @brief Unknown properties, prefixed with two underscores (__)
      std::unordered_map<std::string, std::string> unknown_properties;
    };

    struct Surface
    {
      /// @brief Reaction probability (0-1) [unitless]
      double reaction_probability{ 1.0 };
      /// @brief A list of reactants
      ReactionComponent gas_phase_reactant;
      /// @brief A list of products
      std::vector<ReactionComponent> gas_phase_products;
      /// @brief An identifier, optional, uniqueness not enforced
      std::string name;
      /// @brief An identifier indicating which gas phase this reaction takes place in
      std::string gas_phase;
      /// @brief An identifier indicating which aerosol phase this reaction takes place in
      std::string aerosol_phase;
      /// @brief Unknown properties, prefixed with two underscores (__)
      std::unordered_map<std::string, std::string> unknown_properties;
    };

    struct Photolysis
    {
      /// @brief Scaling factor to apply to user-provided rate constants
      double scaling_factor_{ 1.0 };
      /// @brief A list of reactants
      std::vector<ReactionComponent> reactants;
      /// @brief A list of products
      std::vector<ReactionComponent> products;
      /// @brief An identifier, optional, uniqueness not enforced
      std::string name;
      /// @brief An identifier indicating which gas phase this reaction takes place in
      std::string gas_phase;
      /// @brief Unknown properties, prefixed with two underscores (__)
      std::unordered_map<std::string, std::string> unknown_properties;
    };

    struct CondensedPhasePhotolysis
    {
      /// @brief Scaling factor to apply to user-provided rate constants
      double scaling_factor_{ 1.0 };
      /// @brief A list of reactants
      std::vector<ReactionComponent> reactants;
      /// @brief A list of products
      std::vector<ReactionComponent> products;
      /// @brief An identifier, optional, uniqueness not enforced
      std::string name;
      /// @brief An identifier indicating which aerosol phase this reaction takes place in
      std::string aerosol_phase;
      /// @brief An identifier indicating the species label of aqueous phase water
      std::string aerosol_phase_water;
      /// @brief Unknown properties, prefixed with two underscores (__)
      std::unordered_map<std::string, std::string> unknown_properties;
    };

    struct Emission
    {
      /// @brief Scaling factor to apply to user-provided rate constants
      double scaling_factor_{ 1.0 };
      /// @brief A list of products
      std::vector<ReactionComponent> products;
      /// @brief An identifier, optional, uniqueness not enforced
      std::string name;
      /// @brief An identifier indicating which gas phase this reaction takes place in
      std::string gas_phase;
      /// @brief Unknown properties, prefixed with two underscores (__)
      std::unordered_map<std::string, std::string> unknown_properties;
    };

    struct FirstOrderLoss
    {
      /// @brief Scaling factor to apply to user-provided rate constants
      double scaling_factor_{ 1.0 };
      /// @brief A list of reactants
      std::vector<ReactionComponent> reactants;
      /// @brief An identifier, optional, uniqueness not enforced
      std::string name;
      /// @brief An identifier indicating which gas phase this reaction takes place in
      std::string gas_phase;
      /// @brief Unknown properties, prefixed with two underscores (__)
      std::unordered_map<std::string, std::string> unknown_properties;
    };

    struct HenrysLaw
    {
      /// @brief An identifier, optional, uniqueness not enforced
      std::string name;
      /// @brief An identifier indicating which gas phase this reaction takes place in
      std::string gas_phase;
      /// @brief An identifier indicating which gas phase species this reaction involves
      std::string gas_phase_species;
      /// @brief An identifier indicating which aerosol phase this reaction takes place in
      std::string aerosol_phase;
      /// @brief An identifier indicating the species label of aqueous phase water
      std::string aerosol_phase_water;
      /// @brief An identifier indicating which aerosol phase species this reaction involves
      std::string aerosol_phase_species;
      /// @brief Unknown properties, prefixed with two underscores (__)
      std::unordered_map<std::string, std::string> unknown_properties;
    };

    struct Reactions
    {
      std::vector<types::Arrhenius> arrhenius;
      std::vector<types::Branched> branched;
      std::vector<types::CondensedPhaseArrhenius> condensed_phase_arrhenius;
      std::vector<types::CondensedPhasePhotolysis> condensed_phase_photolysis;
      std::vector<types::Emission> emission;
      std::vector<types::FirstOrderLoss> first_order_loss;
<<<<<<< HEAD
      std::vector<types::HenrysLaw> henrys_law;
=======
      std::vector<types::Photolysis> photolysis;
      std::vector<types::Surface> surface;
      std::vector<types::Troe> troe;
      std::vector<types::Tunneling> tunneling;
>>>>>>> 7aa9b493
    };

    struct Mechanism
    {
      /// @brief An identifier, optional
      std::string name;
      std::vector<types::Species> species;
      std::vector<types::Phase> phases;
      Reactions reactions;
    };

  }  // namespace types
}  // namespace open_atmos<|MERGE_RESOLUTION|>--- conflicted
+++ resolved
@@ -267,14 +267,11 @@
       std::vector<types::CondensedPhasePhotolysis> condensed_phase_photolysis;
       std::vector<types::Emission> emission;
       std::vector<types::FirstOrderLoss> first_order_loss;
-<<<<<<< HEAD
       std::vector<types::HenrysLaw> henrys_law;
-=======
       std::vector<types::Photolysis> photolysis;
       std::vector<types::Surface> surface;
       std::vector<types::Troe> troe;
       std::vector<types::Tunneling> tunneling;
->>>>>>> 7aa9b493
     };
 
     struct Mechanism
