// Copyright (C) 2023-2024 National Center for Atmospheric Research, University of Illinois at Urbana-Champaign
//
// SPDX-License-Identifier: Apache-2.0

#pragma once

#include <string>
#include <unordered_map>
#include <array>
#include <vector>
#include <optional>


namespace open_atmos
{
  namespace types
  {
    struct Species
    {
      std::string name;
      std::map<std::string, double> optional_numerical_properties;
      /// @brief Unknown properties, prefixed with two underscores (__)
      std::unordered_map<std::string, std::string> unknown_properties;
    };

    struct Phase
    {
      std::string name;
      std::vector<std::string> species;
      /// @brief Unknown properties, prefixed with two underscores (__)
      std::unordered_map<std::string, std::string> unknown_properties;
    };

    struct ReactionComponent
    {
      std::string species_name;
      double coefficient;
      /// @brief Unknown properties, prefixed with two underscores (__)
      std::unordered_map<std::string, std::string> unknown_properties;
    };

    struct Arrhenius
    {
      /// @brief Pre-exponential factor [(mol m−3)^(−(𝑛−1)) s−1]
      double A{ 1 };
      /// @brief Unitless exponential factor
      double B{ 0 };
      /// @brief Activation threshold, expected to be the negative activation energy divided by the boltzman constant
      ///        [-E_a / k_b), K]
      double C{ 0 };
      /// @brief A factor that determines temperature dependence [K]
      double D{ 300 };
      /// @brief A factor that determines pressure dependence [Pa-1]
      double E{ 0 };
      /// @brief A list of reactants
      std::vector<ReactionComponent> reactants;
      /// @brief A list of products
      std::vector<ReactionComponent> products;
      /// @brief An identifier, optional, uniqueness not enforced
      std::string name;
      /// @brief An identifier indicating which gas phase this reaction takes place in
      std::string gas_phase;
      /// @brief Unknown properties, prefixed with two underscores (__)
      std::unordered_map<std::string, std::string> unknown_properties;
    };

    struct CondensedPhaseArrhenius
    {
      /// @brief Pre-exponential factor [(mol m−3)^(−(𝑛−1)) s−1]
      double A{ 1 };
      /// @brief Unitless exponential factor
      double B{ 0 };
      /// @brief Activation threshold, expected to be the negative activation energy divided by the boltzman constant
      ///        [-E_a / k_b), K]
      double C{ 0 };
      /// @brief A factor that determines temperature dependence [K]
      double D{ 300 };
      /// @brief A factor that determines pressure dependence [Pa-1]
      double E{ 0 };
      /// @brief A list of reactants
      std::vector<ReactionComponent> reactants;
      /// @brief A list of products
      std::vector<ReactionComponent> products;
      /// @brief An identifier, optional, uniqueness not enforced
      std::string name;
      /// @brief An identifier indicating which aerosol phase this reaction takes place in
      std::string aerosol_phase;
      /// @brief An identifier indicating the species label of aqueous phase water
      std::string aerosol_phase_water;
      /// @brief Unknown properties, prefixed with two underscores (__)
      std::unordered_map<std::string, std::string> unknown_properties;
    };

    struct Troe
    {
      /// @brief low-pressure pre-exponential factor
      double k0_A = 1.0;
      /// @brief low-pressure temperature-scaling parameter
      double k0_B = 0.0;
      /// @brief low-pressure exponential factor
      double k0_C = 0.0;
      /// @brief high-pressure pre-exponential factor
      double kinf_A = 1.0;
      /// @brief high-pressure temperature-scaling parameter
      double kinf_B = 0.0;
      /// @brief high-pressure exponential factor
      double kinf_C = 0.0;
      /// @brief Troe F_c parameter
      double Fc = 0.6;
      /// @brief Troe N parameter
      double N = 1.0;
      /// @brief A list of reactants
      std::vector<ReactionComponent> reactants;
      /// @brief A list of products
      std::vector<ReactionComponent> products;
      /// @brief An identifier, optional, uniqueness not enforced
      std::string name;
      /// @brief An identifier indicating which gas phase this reaction takes place in
      std::string gas_phase;
      /// @brief Unknown properties, prefixed with two underscores (__)
      std::unordered_map<std::string, std::string> unknown_properties;
    };

    struct Branched
    {
      /// @brief pre-exponential factor
      double X;
      /// @brief exponential factor
      double Y;
      /// @brief branching factor
      double a0;
      /// @brief number of heavy atoms in the RO2 reacting species (excluding the peroxy moiety)
      int n;
      /// @brief A list of reactants
      std::vector<ReactionComponent> reactants;
      /// @brief A list of nitrate products
      std::vector<ReactionComponent> nitrate_products;
      /// @brief A list of alkoxy products
      std::vector<ReactionComponent> alkoxy_products;
      /// @brief An identifier, optional, uniqueness not enforced
      std::string name;
      /// @brief An identifier indicating which gas phase this reaction takes place in
      std::string gas_phase;
      /// @brief Unknown properties, prefixed with two underscores (__)
      std::unordered_map<std::string, std::string> unknown_properties;
    };

    struct Tunneling
    {
      /// @brief Pre-exponential factor [(mol m−3)^(−(𝑛−1)) s−1]
      double A = 1.0;
      /// @brief Linear temperature-dependent parameter [K]
      double B = 0.0;
      /// @brief Cubed temperature-dependent parameter [K^3]
      double C = 0.0;
      /// @brief A list of reactants
      std::vector<ReactionComponent> reactants;
      /// @brief A list of products
      std::vector<ReactionComponent> products;
      /// @brief An identifier, optional, uniqueness not enforced
      std::string name;
      /// @brief An identifier indicating which gas phase this reaction takes place in
      std::string gas_phase;
      /// @brief Unknown properties, prefixed with two underscores (__)
      std::unordered_map<std::string, std::string> unknown_properties;
    };

    struct Surface
    {
      /// @brief Reaction probability (0-1) [unitless]
      double reaction_probability{ 1.0 };
      /// @brief A list of reactants
      ReactionComponent gas_phase_reactant;
      /// @brief A list of products
      std::vector<ReactionComponent> gas_phase_products;
      /// @brief An identifier, optional, uniqueness not enforced
      std::string name;
      /// @brief An identifier indicating which gas phase this reaction takes place in
      std::string gas_phase;
      /// @brief An identifier indicating which aerosol phase this reaction takes place in
      std::string aerosol_phase;
      /// @brief Unknown properties, prefixed with two underscores (__)
      std::unordered_map<std::string, std::string> unknown_properties;
    };

    struct Photolysis
    {
      /// @brief Scaling factor to apply to user-provided rate constants
      double scaling_factor{ 1.0 };
      /// @brief A list of reactants
      std::vector<ReactionComponent> reactants;
      /// @brief A list of products
      std::vector<ReactionComponent> products;
      /// @brief An identifier, optional, uniqueness not enforced
      std::string name;
      /// @brief An identifier indicating which gas phase this reaction takes place in
      std::string gas_phase;
      /// @brief Unknown properties, prefixed with two underscores (__)
      std::unordered_map<std::string, std::string> unknown_properties;
    };

    struct CondensedPhasePhotolysis
    {
      /// @brief Scaling factor to apply to user-provided rate constants
      double scaling_factor_{ 1.0 };
      /// @brief A list of reactants
      std::vector<ReactionComponent> reactants;
      /// @brief A list of products
      std::vector<ReactionComponent> products;
      /// @brief An identifier, optional, uniqueness not enforced
      std::string name;
      /// @brief An identifier indicating which aerosol phase this reaction takes place in
      std::string aerosol_phase;
      /// @brief An identifier indicating the species label of aqueous phase water
      std::string aerosol_phase_water;
      /// @brief Unknown properties, prefixed with two underscores (__)
      std::unordered_map<std::string, std::string> unknown_properties;
    };

    struct Emission
    {
      /// @brief Scaling factor to apply to user-provided rate constants
      double scaling_factor{ 1.0 };
      /// @brief A list of products
      std::vector<ReactionComponent> products;
      /// @brief An identifier, optional, uniqueness not enforced
      std::string name;
      /// @brief An identifier indicating which gas phase this reaction takes place in
      std::string gas_phase;
      /// @brief Unknown properties, prefixed with two underscores (__)
      std::unordered_map<std::string, std::string> unknown_properties;
    };

    struct FirstOrderLoss
    {
      /// @brief Scaling factor to apply to user-provided rate constants
      double scaling_factor{ 1.0 };
      /// @brief A list of reactants
      std::vector<ReactionComponent> reactants;
      /// @brief An identifier, optional, uniqueness not enforced
      std::string name;
      /// @brief An identifier indicating which gas phase this reaction takes place in
      std::string gas_phase;
      /// @brief Unknown properties, prefixed with two underscores (__)
      std::unordered_map<std::string, std::string> unknown_properties;
    };

<<<<<<< HEAD
    struct AqueousEquilibrium
=======
    struct WetDeposition
    {
      /// @brief Scaling factor to apply to user-provided rate constants
      double scaling_factor{ 1.0 };
      /// @brief An identifier, optional, uniqueness not enforced
      std::string name;
      /// @brief An identifier indicating which aerosol phase this reaction takes place in
      std::string aerosol_phase;
      /// @brief Unknown properties, prefixed with two underscores (__)
      std::unordered_map<std::string, std::string> unknown_properties;
    };

    struct HenrysLaw
>>>>>>> ef7f3a0e
    {
      /// @brief An identifier, optional, uniqueness not enforced
      std::string name;
      /// @brief An identifier indicating which gas phase this reaction takes place in
      std::string gas_phase;
<<<<<<< HEAD
=======
      /// @brief An identifier indicating which gas phase species this reaction involves
      std::string gas_phase_species;
>>>>>>> ef7f3a0e
      /// @brief An identifier indicating which aerosol phase this reaction takes place in
      std::string aerosol_phase;
      /// @brief An identifier indicating the species label of aqueous phase water
      std::string aerosol_phase_water;
<<<<<<< HEAD
      /// @brief A list of reactants
      std::vector<ReactionComponent> reactants;
      /// @brief A list of products
      std::vector<ReactionComponent> products;
      /// @brief Optional ion pairs
      std::optional<std::array<ReactionComponent, 2>> ion_pair;
      /// @brief Pre-exponential factor (s-1)
      double A{ 1 };
      /// @brief A constant
      double C{ 0 };
      /// @brief Reverse reation rate constant (s-1)
      double k_reverse{ 0 };
=======
      /// @brief An identifier indicating which aerosol phase species this reaction involves
      std::string aerosol_phase_species;
>>>>>>> ef7f3a0e
      /// @brief Unknown properties, prefixed with two underscores (__)
      std::unordered_map<std::string, std::string> unknown_properties;
    };

    struct Reactions
    {
      std::vector<types::Arrhenius> arrhenius;
      std::vector<types::Branched> branched;
      std::vector<types::CondensedPhaseArrhenius> condensed_phase_arrhenius;
      std::vector<types::CondensedPhasePhotolysis> condensed_phase_photolysis;
      std::vector<types::Emission> emission;
      std::vector<types::FirstOrderLoss> first_order_loss;
<<<<<<< HEAD
      std::vector<types::AqueousEquilibrium> aqueous_equilibrium;
=======
      std::vector<types::WetDeposition> wet_deposition;
      std::vector<types::HenrysLaw> henrys_law;
      std::vector<types::Photolysis> photolysis;
      std::vector<types::Surface> surface;
      std::vector<types::Troe> troe;
      std::vector<types::Tunneling> tunneling;
>>>>>>> ef7f3a0e
    };

    struct Mechanism
    {
      /// @brief An identifier, optional
      std::string name;
      std::vector<types::Species> species;
      std::vector<types::Phase> phases;
      Reactions reactions;
    };

  }  // namespace types
}  // namespace open_atmos<|MERGE_RESOLUTION|>--- conflicted
+++ resolved
@@ -244,55 +244,56 @@
       /// @brief Unknown properties, prefixed with two underscores (__)
       std::unordered_map<std::string, std::string> unknown_properties;
     };
-
-<<<<<<< HEAD
     struct AqueousEquilibrium
-=======
-    struct WetDeposition
-    {
-      /// @brief Scaling factor to apply to user-provided rate constants
-      double scaling_factor{ 1.0 };
-      /// @brief An identifier, optional, uniqueness not enforced
-      std::string name;
-      /// @brief An identifier indicating which aerosol phase this reaction takes place in
-      std::string aerosol_phase;
-      /// @brief Unknown properties, prefixed with two underscores (__)
-      std::unordered_map<std::string, std::string> unknown_properties;
-    };
-
-    struct HenrysLaw
->>>>>>> ef7f3a0e
-    {
-      /// @brief An identifier, optional, uniqueness not enforced
-      std::string name;
-      /// @brief An identifier indicating which gas phase this reaction takes place in
-      std::string gas_phase;
-<<<<<<< HEAD
-=======
-      /// @brief An identifier indicating which gas phase species this reaction involves
-      std::string gas_phase_species;
->>>>>>> ef7f3a0e
+    {
+      /// @brief An identifier, optional, uniqueness not enforced
+      std::string name;
+      /// @brief An identifier indicating which gas phase this reaction takes place in
+      std::string gas_phase;
       /// @brief An identifier indicating which aerosol phase this reaction takes place in
       std::string aerosol_phase;
       /// @brief An identifier indicating the species label of aqueous phase water
       std::string aerosol_phase_water;
-<<<<<<< HEAD
-      /// @brief A list of reactants
-      std::vector<ReactionComponent> reactants;
-      /// @brief A list of products
-      std::vector<ReactionComponent> products;
-      /// @brief Optional ion pairs
-      std::optional<std::array<ReactionComponent, 2>> ion_pair;
+      /// @brief A list of reactants
+      std::vector<ReactionComponent> reactants;
+      /// @brief A list of products
+      std::vector<ReactionComponent> products;
       /// @brief Pre-exponential factor (s-1)
       double A{ 1 };
       /// @brief A constant
       double C{ 0 };
       /// @brief Reverse reation rate constant (s-1)
       double k_reverse{ 0 };
-=======
+      /// @brief Unknown properties, prefixed with two underscores (__)
+      std::unordered_map<std::string, std::string> unknown_properties;
+    };
+
+    struct WetDeposition
+    {
+      /// @brief Scaling factor to apply to user-provided rate constants
+      double scaling_factor{ 1.0 };
+      /// @brief An identifier, optional, uniqueness not enforced
+      std::string name;
+      /// @brief An identifier indicating which aerosol phase this reaction takes place in
+      std::string aerosol_phase;
+      /// @brief Unknown properties, prefixed with two underscores (__)
+      std::unordered_map<std::string, std::string> unknown_properties;
+    };
+
+    struct HenrysLaw
+    {
+      /// @brief An identifier, optional, uniqueness not enforced
+      std::string name;
+      /// @brief An identifier indicating which gas phase this reaction takes place in
+      std::string gas_phase;
+      /// @brief An identifier indicating which gas phase species this reaction involves
+      std::string gas_phase_species;
+      /// @brief An identifier indicating which aerosol phase this reaction takes place in
+      std::string aerosol_phase;
+      /// @brief An identifier indicating the species label of aqueous phase water
+      std::string aerosol_phase_water;
       /// @brief An identifier indicating which aerosol phase species this reaction involves
       std::string aerosol_phase_species;
->>>>>>> ef7f3a0e
       /// @brief Unknown properties, prefixed with two underscores (__)
       std::unordered_map<std::string, std::string> unknown_properties;
     };
@@ -305,16 +306,13 @@
       std::vector<types::CondensedPhasePhotolysis> condensed_phase_photolysis;
       std::vector<types::Emission> emission;
       std::vector<types::FirstOrderLoss> first_order_loss;
-<<<<<<< HEAD
       std::vector<types::AqueousEquilibrium> aqueous_equilibrium;
-=======
       std::vector<types::WetDeposition> wet_deposition;
       std::vector<types::HenrysLaw> henrys_law;
       std::vector<types::Photolysis> photolysis;
       std::vector<types::Surface> surface;
       std::vector<types::Troe> troe;
       std::vector<types::Tunneling> tunneling;
->>>>>>> ef7f3a0e
     };
 
     struct Mechanism
